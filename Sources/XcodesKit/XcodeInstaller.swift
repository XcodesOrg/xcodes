import Foundation
import PromiseKit
import Path
import AppleAPI
import Version
import LegibleError
import Rainbow
import Unxip

/// Downloads and installs Xcodes
public final class XcodeInstaller {
    static let XcodeTeamIdentifier = "59GAB85EFG"
    static let XcodeCertificateAuthority = ["Software Signing", "Apple Code Signing Certification Authority", "Apple Root CA"]

    public enum Error: LocalizedError, Equatable {
        case damagedXIP(url: URL)
        case failedToMoveXcodeToDestination(Path)
        case failedSecurityAssessment(xcode: InstalledXcode, output: String)
        case codesignVerifyFailed(output: String)
        case unexpectedCodeSigningIdentity(identifier: String, certificateAuthority: [String])
        case unsupportedFileFormat(extension: String)
        case missingSudoerPassword
        case unavailableVersion(Version)
        case noNonPrereleaseVersionAvailable
        case noPrereleaseVersionAvailable
        case versionAlreadyInstalled(InstalledXcode)
        case invalidVersion(String)
        case versionNotInstalled(Version)

        public var errorDescription: String? {
            switch self {
            case .damagedXIP(let url):
                return "The archive \"\(url.lastPathComponent)\" is damaged and can't be expanded."
            case .failedToMoveXcodeToDestination(let destination):
                return "Failed to move Xcode to the \(destination.string) directory."
            case .failedSecurityAssessment(let xcode, let output):
                return """
                       Xcode \(xcode.version) failed its security assessment with the following output:
                       \(output)
                       It remains installed at \(xcode.path) if you wish to use it anyways.
                       """
            case .codesignVerifyFailed(let output):
                return """
                       The downloaded Xcode failed code signing verification with the following output:
                       \(output)
                       """
            case .unexpectedCodeSigningIdentity(let identity, let certificateAuthority):
                return """
                       The downloaded Xcode doesn't have the expected code signing identity.
                       Got:
                         \(identity)
                         \(certificateAuthority)
                       Expected:
                         \(XcodeInstaller.XcodeTeamIdentifier)
                         \(XcodeInstaller.XcodeCertificateAuthority)
                       """
            case .unsupportedFileFormat(let fileExtension):
                return "xcodes doesn't (yet) support installing Xcode from the \(fileExtension) file format."
            case .missingSudoerPassword:
                return "Missing password. Please try again."
            case let .unavailableVersion(version):
                return "Could not find version \(version.appleDescription)."
            case .noNonPrereleaseVersionAvailable:
                return "No non-prerelease versions available."
            case .noPrereleaseVersionAvailable:
                return "No prerelease versions available."
            case let .versionAlreadyInstalled(installedXcode):
                return "\(installedXcode.version.appleDescription) is already installed at \(installedXcode.path)"
            case let .invalidVersion(version):
                return "\(version) is not a valid version number."
            case let .versionNotInstalled(version):
                return "\(version.appleDescription) is not installed."
            }
        }
    }

    /// A numbered step
    enum InstallationStep: CustomStringConvertible {
        case downloading(version: String, progress: String?, willInstall: Bool)
        case unarchiving(experimentalUnxip: Bool)
        case moving(destination: String)
        case cleaningArchive(archiveName: String, shouldDelete: Bool)
        case checkingSecurity
        case finishing

        var description: String {
            switch self {
            case .downloading(_, _, let willInstall) where !willInstall:
                return "(\(stepNumber)/\(InstallationStep.downloadStepCount)) \(message)"
            default:
                return "(\(stepNumber)/\(InstallationStep.installStepCount)) \(message)"
            }
        }

        var message: String {
            switch self {
            case .downloading(let version, let progress, _):
                if let progress = progress {
                    return "Downloading Xcode \(version): \(progress)"
                } else {
                    return "Downloading Xcode \(version)"
                }
            case .unarchiving(let experimentalUnxip):
                let hint = experimentalUnxip ?
                    "Using experimental unxip. If you encounter any issues, remove the flag and try again" :
                    "Using regular unxip. Try passing `--experimental-unxip` for a faster unxip process"
                return
                    """
                    Unarchiving Xcode (This can take a while)
                    \(hint)
                    """
            case .moving(let destination):
                return "Moving Xcode to \(destination)"
            case .cleaningArchive(let archiveName, let shouldDelete):
                if shouldDelete {
                    return "Deleting Xcode archive \(archiveName)"
                }
                return "Moving Xcode archive \(archiveName) to the Trash"
            case .checkingSecurity:
                return "Checking security assessment and code signing"
            case .finishing:
                return "Finishing installation"
            }
        }

        var stepNumber: Int {
            switch self {
            case .downloading:      return 1
            case .unarchiving:      return 2
            case .moving:           return 3
            case .cleaningArchive:  return 4
            case .checkingSecurity: return 5
            case .finishing:        return 6
            }
        }

        static var downloadStepCount: Int {
            return 1
        }

        static var installStepCount: Int {
            return 6
        }
    }

    private var sessionService: AppleSessionService
    private var xcodeList: XcodeList

    public init(xcodeList: XcodeList, sessionService: AppleSessionService) {
        self.xcodeList = xcodeList
        self.sessionService = sessionService
    }

    public enum InstallationType {
        case version(String)
        case path(String, Path)
        case latest
        case latestPrerelease
    }

    public func install(_ installationType: InstallationType, dataSource: DataSource, downloader: Downloader, destination: Path, experimentalUnxip: Bool = false, shouldExpandXipInplace: Bool, emptyTrash: Bool, noSuperuser: Bool) -> Promise<InstalledXcode> {
        return firstly { () -> Promise<InstalledXcode> in
            return self.install(installationType, dataSource: dataSource, downloader: downloader, destination: destination, attemptNumber: 0, experimentalUnxip: experimentalUnxip, shouldExpandXipInplace: shouldExpandXipInplace, emptyTrash: emptyTrash, noSuperuser: noSuperuser)
        }
        .map { xcode in
            Current.logging.log("\nXcode \(xcode.version.descriptionWithoutBuildMetadata) has been installed to \(xcode.path.string)".green)
            return xcode
        }
    }
<<<<<<< HEAD
    
    private func install(_ installationType: InstallationType, dataSource: DataSource, downloader: Downloader, destination: Path, attemptNumber: Int, experimentalUnxip: Bool, shouldExpandXipInplace: Bool, emptyTrash: Bool, noSuperuser: Bool) -> Promise<InstalledXcode> {
=======

    private func install(_ installationType: InstallationType, dataSource: DataSource, downloader: Downloader, destination: Path, attemptNumber: Int, experimentalUnxip: Bool, emptyTrash: Bool, noSuperuser: Bool) -> Promise<InstalledXcode> {
>>>>>>> 0a4cc407
        return firstly { () -> Promise<(Xcode, URL)> in
            return self.getXcodeArchive(installationType, dataSource: dataSource, downloader: downloader, destination: destination, willInstall: true)
        }
        .then { xcode, url -> Promise<InstalledXcode> in
            return self.installArchivedXcode(xcode, at: url, to: destination, experimentalUnxip: experimentalUnxip, shouldExpandXipInplace: shouldExpandXipInplace, emptyTrash: emptyTrash, noSuperuser: noSuperuser)
        }
        .recover { error -> Promise<InstalledXcode> in
            switch error {
            case XcodeInstaller.Error.damagedXIP(let damagedXIPURL):
                guard attemptNumber < 1 else { throw error }

                switch installationType {
                case .path:
                    // If the user provided the path, don't try to recover and leave it up to them.
                    throw error
                default:
                    // If the XIP was just downloaded, remove it and try to recover.
                    return firstly { () -> Promise<InstalledXcode> in
                        Current.logging.log(error.legibleLocalizedDescription.red)
                        Current.logging.log("Removing damaged XIP and re-attempting installation.\n")
                        try Current.files.removeItem(at: damagedXIPURL)
                        return self.install(installationType, dataSource: dataSource, downloader: downloader, destination: destination, attemptNumber: attemptNumber + 1, experimentalUnxip: experimentalUnxip, shouldExpandXipInplace: shouldExpandXipInplace, emptyTrash: emptyTrash, noSuperuser: noSuperuser)
                    }
                }
            default:
                throw error
            }
        }
    }

    public func download(_ installation: InstallationType, dataSource: DataSource, downloader: Downloader, destinationDirectory: Path) -> Promise<Void> {
        return firstly { () -> Promise<(Xcode, URL)> in
            return self.getXcodeArchive(installation, dataSource: dataSource, downloader: downloader, destination: destinationDirectory, willInstall: false)
        }
        .map { (xcode, url) -> (Xcode, URL) in
            let destination = destinationDirectory.url.appendingPathComponent(url.lastPathComponent)
            try Current.files.moveItem(at: url, to: destination)
            return (xcode, destination)
        }
        .done { (xcode, url) in
            Current.logging.log("\nXcode \(xcode.version.descriptionWithoutBuildMetadata) has been downloaded to \(url.path)".green)
            Current.shell.exit(0)
        }
    }

    private func getXcodeArchive(_ installationType: InstallationType, dataSource: DataSource, downloader: Downloader, destination: Path, willInstall: Bool) -> Promise<(Xcode, URL)> {
        return firstly { () -> Promise<(Xcode, URL)> in
            switch installationType {
            case .latest:
                Current.logging.log("Updating...")

                return update(dataSource: dataSource)
                    .then { availableXcodes -> Promise<(Xcode, URL)> in
                        guard let latestNonPrereleaseXcode = availableXcodes.filter(\.version.isNotPrerelease).sorted(\.version).last else {
                            throw Error.noNonPrereleaseVersionAvailable
                        }
                        Current.logging.log("Latest non-prerelease version available is \(latestNonPrereleaseXcode.version.appleDescription)")

                        if willInstall, let installedXcode = Current.files.installedXcodes(destination).first(where: { $0.version.isEquivalent(to: latestNonPrereleaseXcode.version) }) {
                            throw Error.versionAlreadyInstalled(installedXcode)
                        }

                        return self.downloadXcode(version: latestNonPrereleaseXcode.version, dataSource: dataSource, downloader: downloader, willInstall: willInstall)
                    }
            case .latestPrerelease:
                Current.logging.log("Updating...")

                return update(dataSource: dataSource)
                    .then { availableXcodes -> Promise<(Xcode, URL)> in
                        guard let latestPrereleaseXcode = availableXcodes
                            .filter({ $0.version.isPrerelease })
                            .filter({ $0.releaseDate != nil })
                            .sorted(by: { $0.releaseDate! < $1.releaseDate! })
                            .last
                        else {
                            throw Error.noNonPrereleaseVersionAvailable
                        }
                        Current.logging.log("Latest prerelease version available is \(latestPrereleaseXcode.version.appleDescription)")

                        if willInstall, let installedXcode = Current.files.installedXcodes(destination).first(where: { $0.version.isEquivalent(to: latestPrereleaseXcode.version) }) {
                            throw Error.versionAlreadyInstalled(installedXcode)
                        }

                        return self.downloadXcode(version: latestPrereleaseXcode.version, dataSource: dataSource, downloader: downloader, willInstall: willInstall)
                    }
            case .path(let versionString, let path):
                guard let version = Version(xcodeVersion: versionString) ?? Version.fromXcodeVersionFile() else {
                    throw Error.invalidVersion(versionString)
                }
                let xcode = Xcode(version: version, url: path.url, filename: String(path.string.suffix(fromLast: "/")), releaseDate: nil)
                return Promise.value((xcode, path.url))
            case .version(let versionString):
                guard let version = Version(xcodeVersion: versionString) ?? Version.fromXcodeVersionFile() else {
                    throw Error.invalidVersion(versionString)
                }
                if willInstall, let installedXcode = Current.files.installedXcodes(destination).first(where: { $0.version.isEquivalent(to: version) }) {
                    throw Error.versionAlreadyInstalled(installedXcode)
                }
                return self.downloadXcode(version: version, dataSource: dataSource, downloader: downloader, willInstall: willInstall)
            }
        }
    }

    private func downloadXcode(version: Version, dataSource: DataSource, downloader: Downloader, willInstall: Bool) -> Promise<(Xcode, URL)> {
        return firstly { () -> Promise<Void> in
            switch dataSource {
            case .apple:
                    // When using the Apple data source, an authenticated session is required for both
                    // downloading the list of Xcodes as well as to actually download Xcode, so we'll
                    // establish our session right at the start.
                    return sessionService.loginIfNeeded()

            case .xcodeReleases:
                    // When using the Xcode Releases data source, we only need to establish an anonymous
                    // session once we're ready to download Xcode. Doing that requires us to know the
                    // URL we want to download though (and we may not know that yet), so we don't need
                    // to do anything session-related quite yet.
                    return sessionService.loginIfNeeded()
            }
        }
        .then { () -> Promise<Void> in
            if self.xcodeList.shouldUpdateBeforeDownloading(version: version) {
                return self.xcodeList.update(dataSource: dataSource).asVoid()
            } else {
                return Promise()
            }
        }
        .then { () -> Promise<Xcode> in
            guard let xcode = self.xcodeList.availableXcodes.first(withVersion: version) else {
                throw Error.unavailableVersion(version)
            }

            return Promise.value(xcode)
        }
        .then { xcode -> Promise<Xcode> in
            switch dataSource {
            case .apple:
                    /// We already established a session for the Apple data source at the beginning of
                    /// this download, so we don't need to do anything session-related at this point.
                    return Promise.value(xcode)

            case .xcodeReleases:
                    /// Now that we've used Xcode Releases to determine what URL we should use to
                    /// download Xcode, we can use that to establish an anonymous session with Apple.
                    // As of Nov 2022, the `validateADCSession` return 403 forbidden for Xcode versions (works with runtimes)
                    // return self.sessionService.validateADCSession(path: xcode.downloadPath).map { xcode }
                    // -------
                    // We need the cookies from its response in order to download Xcodes though,
                    // so perform it here first just to be sure.
                    return Current.network.dataTask(with: URLRequest.downloads).map { _ in xcode }
            }
        }
        .then { xcode -> Promise<(Xcode, URL)> in
            if Current.shell.isatty() {
                // Move to the next line so that the escape codes below can move up a line and overwrite it with download progress
                Current.logging.log("")
            } else {
                Current.logging.log("\(InstallationStep.downloading(version: xcode.version.description, progress: nil, willInstall: willInstall))")
            }
            let formatter = NumberFormatter(numberStyle: .percent)
            var observation: NSKeyValueObservation?

            let promise = self.downloadOrUseExistingArchive(for: xcode, downloader: downloader, willInstall: willInstall, progressChanged: { progress in
                observation?.invalidate()
                observation = progress.observe(\.fractionCompleted) { progress, _ in
                    guard Current.shell.isatty() else { return }

                    // These escape codes move up a line and then clear to the end
                    Current.logging.log("\u{1B}[1A\u{1B}[K\(InstallationStep.downloading(version: xcode.version.description, progress: formatter.string(from: progress.fractionCompleted)!, willInstall: willInstall))")
                }
            })

            return promise
                .get { _ in observation?.invalidate() }
                .map { return (xcode, $0) }
        }
    }

    public func downloadOrUseExistingArchive(for xcode: Xcode, downloader: Downloader, willInstall: Bool, progressChanged: @escaping (Progress) -> Void) -> Promise<URL> {
        // Check to see if the archive is in the expected path in case it was downloaded but failed to install
        let expectedArchivePath = Path.xcodesApplicationSupport/"Xcode-\(xcode.version).\(xcode.filename.suffix(fromLast: "."))"
        // aria2 downloads directly to the destination (instead of into /tmp first) so we need to make sure that the download isn't incomplete
        let aria2DownloadMetadataPath = expectedArchivePath.parent/(expectedArchivePath.basename() + ".aria2")
        var aria2DownloadIsIncomplete = false
        if case .aria2 = downloader, aria2DownloadMetadataPath.exists {
            aria2DownloadIsIncomplete = true
        }
        if Current.files.fileExistsAtPath(expectedArchivePath.string), aria2DownloadIsIncomplete == false {
            if willInstall {
                Current.logging.log("(1/\(InstallationStep.installStepCount)) Found existing archive that will be used for installation at \(expectedArchivePath).")
            } else {
                Current.logging.log("(1/\(InstallationStep.downloadStepCount)) Found existing archive at \(expectedArchivePath).")
            }
            return Promise.value(expectedArchivePath.url)
        }
        else {
            return downloader.download(url: xcode.url, to: expectedArchivePath, progressChanged: progressChanged)
        }
    }

    public func installArchivedXcode(_ xcode: Xcode, at archiveURL: URL, to destination: Path, experimentalUnxip: Bool = false, shouldExpandXipInplace: Bool, emptyTrash: Bool, noSuperuser: Bool) -> Promise<InstalledXcode> {
        return firstly { () -> Promise<InstalledXcode> in
            let destinationURL = destination.join("Xcode-\(xcode.version.descriptionWithoutBuildMetadata).app").url
            switch archiveURL.pathExtension {
            case "xip":
<<<<<<< HEAD
                return unarchiveAndMoveXIP(at: archiveURL, to: destinationURL, experimentalUnxip: experimentalUnxip, shouldExpandXipInplace: shouldExpandXipInplace).map { xcodeURL in
                    guard 
=======
                return unarchiveAndMoveXIP(at: archiveURL, to: destinationURL, experimentalUnxip: experimentalUnxip).map { xcodeURL in
                    guard
>>>>>>> 0a4cc407
                        let path = Path(url: xcodeURL),
                        Current.files.fileExists(atPath: path.string),
                        let installedXcode = InstalledXcode(path: path)
                    else { throw Error.failedToMoveXcodeToDestination(destination) }
                    return installedXcode
                }
            case "dmg":
                throw Error.unsupportedFileFormat(extension: "dmg")
            default:
                throw Error.unsupportedFileFormat(extension: archiveURL.pathExtension)
            }
        }
        .then { xcode -> Promise<InstalledXcode> in
            Current.logging.log(InstallationStep.cleaningArchive(archiveName: archiveURL.lastPathComponent, shouldDelete: emptyTrash).description)
            if emptyTrash {
                try Current.files.removeItem(at: archiveURL)
            }
            else {
                try Current.files.trashItem(at: archiveURL)
            }
            Current.logging.log(InstallationStep.checkingSecurity.description)

            return when(fulfilled: self.verifySecurityAssessment(of: xcode),
                                   self.verifySigningCertificate(of: xcode.path.url))
                .map { xcode }
        }
        .then { xcode -> Promise<InstalledXcode> in
            if noSuperuser {
                Current.logging.log(InstallationStep.finishing.description)
                Current.logging.log("Skipping asking for superuser privileges.")
                return Promise.value(xcode)
            }
            return self.postInstallXcode(xcode)
        }
    }

    public func postInstallXcode(_ xcode: InstalledXcode) -> Promise<InstalledXcode> {
        let passwordInput = {
            Promise<String> { seal in
                Current.logging.log("xcodes requires superuser privileges in order to finish installation.")
                guard let password = Current.shell.readSecureLine(prompt: "macOS User Password: ") else { seal.reject(Error.missingSudoerPassword); return }
                seal.fulfill(password + "\n")
            }
        }
        return firstly { () -> Promise<InstalledXcode> in
            Current.logging.log(InstallationStep.finishing.description)

            return self.enableDeveloperMode(passwordInput: passwordInput).map { xcode }
        }
        .then { xcode -> Promise<InstalledXcode> in
            self.approveLicense(for: xcode, passwordInput: passwordInput).map { xcode }
        }
        .then { xcode -> Promise<InstalledXcode> in
            self.installComponents(for: xcode, passwordInput: passwordInput).map { xcode }
        }
    }

    public func uninstallXcode(_ versionString: String, directory: Path, emptyTrash: Bool) -> Promise<Void> {
        return firstly { () -> Promise<InstalledXcode> in
            guard let version = Version(xcodeVersion: versionString) else {
                Current.logging.log(Error.invalidVersion(versionString).legibleLocalizedDescription)
                return chooseFromInstalledXcodesInteractively(currentPath: "", directory: directory)
            }

            guard let installedXcode = Current.files.installedXcodes(directory).first(withVersion: version) else {
                Current.logging.log(Error.versionNotInstalled(version).legibleLocalizedDescription)
                return chooseFromInstalledXcodesInteractively(currentPath: "", directory: directory)
            }

            return Promise.value(installedXcode)
        }
        .map { installedXcode -> (InstalledXcode, URL?) in
            if emptyTrash {
                try Current.files.removeItem(at: installedXcode.path.url)
                return (installedXcode, nil)
            }
            return (installedXcode, try Current.files.trashItem(at: installedXcode.path.url))
        }
        .then { (installedXcode, trashURL) -> Promise<(InstalledXcode, URL?)> in
            // If we just uninstalled the selected Xcode, try to select the latest installed version so things don't accidentally break
            Current.shell.xcodeSelectPrintPath()
                .then { output -> Promise<(InstalledXcode, URL?)> in
                    if output.out.hasPrefix(installedXcode.path.string),
                       let latestInstalledXcode = Current.files.installedXcodes(directory).sorted(by: { $0.version < $1.version }).last {
                        return selectXcodeAtPath(latestInstalledXcode.path.string)
                            .map { output in
                                Current.logging.log("Selected \(output.out)")
                                return (installedXcode, trashURL)
                            }
                    }
                    else {
                        return Promise.value((installedXcode, trashURL))
                    }
                }
        }
        .done { (installedXcode, trashURL) in
            if let trashURL = trashURL {
                Current.logging.log("Xcode \(installedXcode.version.appleDescription) moved to Trash: \(trashURL.path)".green)
            }
            else {
                Current.logging.log("Xcode \(installedXcode.version.appleDescription) deleted".green)
            }
            Current.shell.exit(0)
        }
    }

    func update(dataSource: DataSource) -> Promise<[Xcode]> {
        if dataSource == .apple {
            return firstly { () -> Promise<Void> in
                sessionService.loginIfNeeded()
            }
            .then { () -> Promise<[Xcode]> in
                self.xcodeList.update(dataSource: dataSource)
            }
        } else {
            return self.xcodeList.update(dataSource: dataSource)
        }
    }

    public func updateAndPrint(dataSource: DataSource, directory: Path) -> Promise<Void> {
        update(dataSource: dataSource)
            .then { xcodes -> Promise<Void> in
                self.printAvailableXcodes(xcodes, installed: Current.files.installedXcodes(directory))
            }
            .done {
                Current.shell.exit(0)
            }
    }

    public func printAvailableXcodes(_ xcodes: [Xcode], installed installedXcodes: [InstalledXcode]) -> Promise<Void> {
        struct ReleasedVersion {
            let version: Version
            let releaseDate: Date?
        }

        var allXcodeVersions = xcodes.map { ReleasedVersion(version: $0.version, releaseDate: $0.releaseDate) }
        for installedXcode in installedXcodes {
            // If an installed version isn't listed online, add the installed version
            if !allXcodeVersions.contains(where: { releasedVersion in
                releasedVersion.version.isEquivalent(to: installedXcode.version)
            }) {
                allXcodeVersions.append(ReleasedVersion(version: installedXcode.version, releaseDate: nil))
            }
            // If an installed version is the same as one that's listed online which doesn't have build metadata, replace it with the installed version with build metadata
            else if let index = allXcodeVersions.firstIndex(where: { releasedVersion in
                releasedVersion.version.isEquivalent(to: installedXcode.version) &&
                releasedVersion.version.buildMetadataIdentifiers.isEmpty
            }) {
                allXcodeVersions[index] = ReleasedVersion(version: installedXcode.version, releaseDate: nil)
            }
        }

        return Current.shell.xcodeSelectPrintPath()
            .done { output in
                let selectedInstalledXcodeVersion = installedXcodes.first { output.out.hasPrefix($0.path.string) }.map { $0.version }

                allXcodeVersions
                    .sorted { first, second -> Bool in
                        // Sort prereleases by release date, otherwise sort by version
                        if first.version.isPrerelease, second.version.isPrerelease, let firstDate = first.releaseDate, let secondDate = second.releaseDate {
                            return firstDate < secondDate
                        }
                        return first.version < second.version
                    }
                    .forEach { releasedVersion in
                        var output = releasedVersion.version.appleDescriptionWithBuildIdentifier
                        if installedXcodes.contains(where: { releasedVersion.version.isEquivalent(to: $0.version) }) {
                            if releasedVersion.version == selectedInstalledXcodeVersion {
                                output += " (\("Installed".blue), \("Selected".green))"
                            }
                            else {
                                output += " (\("Installed".blue))"
                            }
                        }
                        Current.logging.log(output)
                    }
            }
    }

    public func printInstalledXcodes(directory: Path) -> Promise<Void> {
        Current.shell.xcodeSelectPrintPath()
            .done { pathOutput in
                let installedXcodes = Current.files.installedXcodes(directory)
                    .sorted { $0.version < $1.version }
                let selectedString = "(Selected)"

                let lines = installedXcodes.map { installedXcode -> String in
                    var line = installedXcode.version.appleDescriptionWithBuildIdentifier

                    if pathOutput.out.hasPrefix(installedXcode.path.string) {
                        line += " " + selectedString
                    }

                    return line
                }

                // Add one so there's always at least one space between columns
                let maxWidthOfFirstColumn = (lines.map(\.count).max() ?? 0) + 1

                for (index, installedXcode) in installedXcodes.enumerated() {
                    var line = lines[index]
                    let widthOfFirstColumnInThisRow = line.count
                    let spaceBetweenFirstAndSecondColumns = maxWidthOfFirstColumn - widthOfFirstColumnInThisRow

                    line = line.replacingOccurrences(of: selectedString, with: selectedString.green)

                    // If outputting to an interactive terminal, align the columns so they're easier for a human to read
                    // Otherwise, separate columns by a tab character so it's easier for a computer to split up
                    if Current.shell.isatty() {
                        line += Array(repeating: " ", count: max(spaceBetweenFirstAndSecondColumns, 0))
                        line += "\(installedXcode.path.string)"
                    } else {
                        line += "\t\(installedXcode.path.string)"
                    }

                    Current.logging.log(line)
                }
            }
    }

    public func printXcodePath(ofVersion versionString: String, searchingIn directory: Path) -> Promise<Void> {
        return firstly { () -> Promise<Void> in
            guard let version = Version(xcodeVersion: versionString) else {
                throw Error.invalidVersion(versionString)
            }
            let installedXcodes = Current.files.installedXcodes(directory)
                .sorted { $0.version < $1.version }
            guard let installedXcode = installedXcodes.first(withVersion: version) else {
                throw Error.versionNotInstalled(version)
            }
            Current.logging.log(installedXcode.path.string)
            return Promise.value(())
        }
    }

    func unarchiveAndMoveXIP(at source: URL, to destination: URL, experimentalUnxip: Bool, shouldExpandXipInplace: Bool) -> Promise<URL> {
        let xcodeExpansionDirectory = Current.files.xcodeExpansionDirectory(archiveURL: source, xcodeURL: destination, shouldExpandInplace: shouldExpandXipInplace)
        return firstly { () -> Promise<Void> in
            Current.logging.log(InstallationStep.unarchiving(experimentalUnxip: experimentalUnxip).description)

            if experimentalUnxip, #available(macOS 11, *) {
                return Promise { seal in
                    Task.detached {
                        let options = UnxipOptions(input: source, output: xcodeExpansionDirectory)

                        do {
                            try await Unxip(options: options).run()
                            seal.resolve(.fulfilled(()))
                        } catch {
                            seal.reject(error)
                        }
                    }
                }
            }

            return Current.shell.unxip(source, xcodeExpansionDirectory)
                .recover { (error) throws -> Promise<ProcessOutput> in
                    if case Process.PMKError.execution(_, _, let standardError) = error,
                       standardError?.contains("damaged and can’t be expanded") == true {
                        throw Error.damagedXIP(url: source)
                    }
                    throw error
                }
                .map { _ in () }
        }
        .map { _ -> URL in
            Current.logging.log(InstallationStep.moving(destination: destination.path).description)

            let xcodeURL = xcodeExpansionDirectory.appendingPathComponent("Xcode.app")
            let xcodeBetaURL = xcodeExpansionDirectory.appendingPathComponent("Xcode-beta.app")
            if Current.files.fileExists(atPath: xcodeURL.path) {
                try Current.files.moveItem(at: xcodeURL, to: destination)
            }
            else if Current.files.fileExists(atPath: xcodeBetaURL.path) {
                try Current.files.moveItem(at: xcodeBetaURL, to: destination)
            }

            return destination
        }
    }

    public func verifySecurityAssessment(of xcode: InstalledXcode) -> Promise<Void> {
        return Current.shell.spctlAssess(xcode.path.url)
            .recover { (error: Swift.Error) throws -> Promise<ProcessOutput> in
                var output = ""
                if case let Process.PMKError.execution(_, possibleOutput, possibleError) = error {
                    output = [possibleOutput, possibleError].compactMap { $0 }.joined(separator: "\n")
                }
                throw Error.failedSecurityAssessment(xcode: xcode, output: output)
            }
            .asVoid()
    }

    func verifySigningCertificate(of url: URL) -> Promise<Void> {
        return Current.shell.codesignVerify(url)
            .recover { error -> Promise<ProcessOutput> in
                var output = ""
                if case let Process.PMKError.execution(_, possibleOutput, possibleError) = error {
                    output = [possibleOutput, possibleError].compactMap { $0 }.joined(separator: "\n")
                }
                throw Error.codesignVerifyFailed(output: output)
            }
            .map { output -> CertificateInfo in
                // codesign prints to stderr
                return self.parseCertificateInfo(output.err)
            }
            .done { cert in
                guard
                    cert.teamIdentifier == XcodeInstaller.XcodeTeamIdentifier,
                    cert.authority == XcodeInstaller.XcodeCertificateAuthority
                else { throw Error.unexpectedCodeSigningIdentity(identifier: cert.teamIdentifier, certificateAuthority: cert.authority) }
            }
    }

    public struct CertificateInfo {
        public var authority: [String]
        public var teamIdentifier: String
        public var bundleIdentifier: String
    }

    public func parseCertificateInfo(_ rawInfo: String) -> CertificateInfo {
        var info = CertificateInfo(authority: [], teamIdentifier: "", bundleIdentifier: "")

        for part in rawInfo.trimmingCharacters(in: .whitespacesAndNewlines).components(separatedBy: .newlines) {
            if part.hasPrefix("Authority") {
                info.authority.append(part.components(separatedBy: "=")[1])
            }
            if part.hasPrefix("TeamIdentifier") {
                info.teamIdentifier = part.components(separatedBy: "=")[1]
            }
            if part.hasPrefix("Identifier") {
                info.bundleIdentifier = part.components(separatedBy: "=")[1]
            }
        }

        return info
    }

    func enableDeveloperMode(passwordInput: @escaping () -> Promise<String>) -> Promise<Void> {
        return firstly { () -> Promise<String?> in
            Current.shell.authenticateSudoerIfNecessary(passwordInput: passwordInput)
        }
        .then { possiblePassword -> Promise<String?> in
            return Current.shell.devToolsSecurityEnable(possiblePassword).map { _ in possiblePassword }
        }
        .then { possiblePassword in
            return Current.shell.addStaffToDevelopersGroup(possiblePassword).asVoid()
        }
    }

    func approveLicense(for xcode: InstalledXcode, passwordInput: @escaping () -> Promise<String>) -> Promise<Void> {
        return firstly { () -> Promise<String?> in
            Current.shell.authenticateSudoerIfNecessary(passwordInput: passwordInput)
        }
        .then { possiblePassword in
            return Current.shell.acceptXcodeLicense(xcode, possiblePassword).asVoid()
        }
    }

    func installComponents(for xcode: InstalledXcode, passwordInput: @escaping () -> Promise<String>) -> Promise<Void> {
        return firstly { () -> Promise<String?> in
            Current.shell.authenticateSudoerIfNecessary(passwordInput: passwordInput)
        }
        .then { possiblePassword -> Promise<Void> in
            Current.shell.runFirstLaunch(xcode, possiblePassword).asVoid()
        }
        .then { () -> Promise<(String, String, String)> in
            return when(fulfilled:
                Current.shell.getUserCacheDir().map { $0.out },
                Current.shell.buildVersion().map { $0.out },
                Current.shell.xcodeBuildVersion(xcode).map { $0.out }
            )
        }
        .then { cacheDirectory, macOSBuildVersion, toolsVersion -> Promise<Void> in
            return Current.shell.touchInstallCheck(cacheDirectory, macOSBuildVersion, toolsVersion).asVoid()
        }
    }
}

private extension XcodeInstaller {
    func persistOrCleanUpResumeData<T>(at path: Path, for result: Result<T>) {
        switch result {
        case .fulfilled:
            try? Current.files.removeItem(at: path.url)
        case .rejected(let error):
            guard let resumeData = (error as NSError).userInfo[NSURLSessionDownloadTaskResumeData] as? Data else { return }
            Current.files.createFile(atPath: path.string, contents: resumeData)
        }
    }
}<|MERGE_RESOLUTION|>--- conflicted
+++ resolved
@@ -167,13 +167,8 @@
             return xcode
         }
     }
-<<<<<<< HEAD
-    
+
     private func install(_ installationType: InstallationType, dataSource: DataSource, downloader: Downloader, destination: Path, attemptNumber: Int, experimentalUnxip: Bool, shouldExpandXipInplace: Bool, emptyTrash: Bool, noSuperuser: Bool) -> Promise<InstalledXcode> {
-=======
-
-    private func install(_ installationType: InstallationType, dataSource: DataSource, downloader: Downloader, destination: Path, attemptNumber: Int, experimentalUnxip: Bool, emptyTrash: Bool, noSuperuser: Bool) -> Promise<InstalledXcode> {
->>>>>>> 0a4cc407
         return firstly { () -> Promise<(Xcode, URL)> in
             return self.getXcodeArchive(installationType, dataSource: dataSource, downloader: downloader, destination: destination, willInstall: true)
         }
@@ -379,13 +374,8 @@
             let destinationURL = destination.join("Xcode-\(xcode.version.descriptionWithoutBuildMetadata).app").url
             switch archiveURL.pathExtension {
             case "xip":
-<<<<<<< HEAD
                 return unarchiveAndMoveXIP(at: archiveURL, to: destinationURL, experimentalUnxip: experimentalUnxip, shouldExpandXipInplace: shouldExpandXipInplace).map { xcodeURL in
-                    guard 
-=======
-                return unarchiveAndMoveXIP(at: archiveURL, to: destinationURL, experimentalUnxip: experimentalUnxip).map { xcodeURL in
                     guard
->>>>>>> 0a4cc407
                         let path = Path(url: xcodeURL),
                         Current.files.fileExists(atPath: path.string),
                         let installedXcode = InstalledXcode(path: path)
