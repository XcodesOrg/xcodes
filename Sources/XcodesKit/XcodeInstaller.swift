import Foundation
import PromiseKit
import Path
import AppleAPI
import Version
import LegibleError
import Rainbow
import Unxip

/// Downloads and installs Xcodes
public final class XcodeInstaller {
    static let XcodeTeamIdentifier = "59GAB85EFG"
    static let XcodeCertificateAuthority = ["Software Signing", "Apple Code Signing Certification Authority", "Apple Root CA"]

    public enum Error: LocalizedError, Equatable {
        case damagedXIP(url: URL)
        case failedToMoveXcodeToDestination(Path)
        case failedSecurityAssessment(xcode: InstalledXcode, output: String)
        case codesignVerifyFailed(output: String)
        case unexpectedCodeSigningIdentity(identifier: String, certificateAuthority: [String])
        case unsupportedFileFormat(extension: String)
        case missingSudoerPassword
        case unavailableVersion(Version)
        case noNonPrereleaseVersionAvailable
        case noPrereleaseVersionAvailable
        case missingUsernameOrPassword
        case versionAlreadyInstalled(InstalledXcode)
        case invalidVersion(String)
        case versionNotInstalled(Version)

        public var errorDescription: String? {
            switch self {
            case .damagedXIP(let url):
                return "The archive \"\(url.lastPathComponent)\" is damaged and can't be expanded."
            case .failedToMoveXcodeToDestination(let destination):
                return "Failed to move Xcode to the \(destination.string) directory."
            case .failedSecurityAssessment(let xcode, let output):
                return """
                       Xcode \(xcode.version) failed its security assessment with the following output:
                       \(output)
                       It remains installed at \(xcode.path) if you wish to use it anyways.
                       """
            case .codesignVerifyFailed(let output):
                return """
                       The downloaded Xcode failed code signing verification with the following output:
                       \(output)
                       """
            case .unexpectedCodeSigningIdentity(let identity, let certificateAuthority):
                return """
                       The downloaded Xcode doesn't have the expected code signing identity.
                       Got:
                         \(identity)
                         \(certificateAuthority)
                       Expected:
                         \(XcodeInstaller.XcodeTeamIdentifier)
                         \(XcodeInstaller.XcodeCertificateAuthority)
                       """
            case .unsupportedFileFormat(let fileExtension):
                return "xcodes doesn't (yet) support installing Xcode from the \(fileExtension) file format."
            case .missingSudoerPassword:
                return "Missing password. Please try again."
            case let .unavailableVersion(version):
                return "Could not find version \(version.appleDescription)."
            case .noNonPrereleaseVersionAvailable:
                return "No non-prerelease versions available."
            case .noPrereleaseVersionAvailable:
                return "No prerelease versions available."
            case .missingUsernameOrPassword:
                return "Missing username or a password. Please try again."
            case let .versionAlreadyInstalled(installedXcode):
                return "\(installedXcode.version.appleDescription) is already installed at \(installedXcode.path)"
            case let .invalidVersion(version):
                return "\(version) is not a valid version number."
            case let .versionNotInstalled(version):
                return "\(version.appleDescription) is not installed."
            }
        }
    }

    /// A numbered step
    enum InstallationStep: CustomStringConvertible {
        case downloading(version: String, progress: String?, willInstall: Bool)
        case unarchiving(experimentalUnxip: Bool)
        case moving(destination: String)
        case cleaningArchive(archiveName: String, shouldDelete: Bool)
        case checkingSecurity
        case finishing

        var description: String {
            switch self {
            case .downloading(_, _, let willInstall) where !willInstall:
                return "(\(stepNumber)/\(InstallationStep.downloadStepCount)) \(message)"
            default:
                return "(\(stepNumber)/\(InstallationStep.installStepCount)) \(message)"
            }
        }

        var message: String {
            switch self {
            case .downloading(let version, let progress, _):
                if let progress = progress {
                    return "Downloading Xcode \(version): \(progress)"
                } else {
                    return "Downloading Xcode \(version)"
                }
            case .unarchiving(let experimentalUnxip):
                let hint = experimentalUnxip ?
                    "Using experimental unxip. If you encounter any issues, remove the flag and try again" :
                    "Using regular unxip. Try passing `--experimental-unxip` for a faster unxip process"
                return
                    """
                    Unarchiving Xcode (This can take a while)
                    \(hint)
                    """
            case .moving(let destination):
                return "Moving Xcode to \(destination)"
            case .cleaningArchive(let archiveName, let shouldDelete):
                if shouldDelete {
                    return "Deleting Xcode archive \(archiveName)"
                }
                return "Moving Xcode archive \(archiveName) to the Trash"
            case .checkingSecurity:
                return "Checking security assessment and code signing"
            case .finishing:
                return "Finishing installation"
            }
        }

        var stepNumber: Int {
            switch self {
            case .downloading:      return 1
            case .unarchiving:      return 2
            case .moving:           return 3
            case .cleaningArchive:  return 4
            case .checkingSecurity: return 5
            case .finishing:        return 6
            }
        }

        static var downloadStepCount: Int {
            return 1
        }
        
        static var installStepCount: Int {
            return 6
        }
    }

    private var configuration: Configuration
    private var xcodeList: XcodeList

    public init(configuration: Configuration, xcodeList: XcodeList) {
        self.configuration = configuration
        self.xcodeList = xcodeList
    }
    
    public enum InstallationType {
        case version(String)
        case path(String, Path)
        case latest
        case latestPrerelease
    }
    
    public enum Downloader {
        case urlSession
        case aria2(Path)
    }

<<<<<<< HEAD
    public func install(_ installationType: InstallationType, dataSource: DataSource, downloader: Downloader, destination: Path, experimentalUnxip: Bool = false, shouldExpandXipInplace: Bool, emptyTrash: Bool, noSuperuser: Bool) -> Promise<Void> {
=======
    public func install(_ installationType: InstallationType, dataSource: DataSource, downloader: Downloader, destination: Path, experimentalUnxip: Bool = false, emptyTrash: Bool, noSuperuser: Bool) -> Promise<InstalledXcode> {
>>>>>>> d445ba3a
        return firstly { () -> Promise<InstalledXcode> in
            return self.install(installationType, dataSource: dataSource, downloader: downloader, destination: destination, attemptNumber: 0, experimentalUnxip: experimentalUnxip, shouldExpandXipInplace: shouldExpandXipInplace, emptyTrash: emptyTrash, noSuperuser: noSuperuser)
        }
        .map { xcode in
            Current.logging.log("\nXcode \(xcode.version.descriptionWithoutBuildMetadata) has been installed to \(xcode.path.string)".green)
            return xcode
        }
    }
    
    private func install(_ installationType: InstallationType, dataSource: DataSource, downloader: Downloader, destination: Path, attemptNumber: Int, experimentalUnxip: Bool, shouldExpandXipInplace: Bool, emptyTrash: Bool, noSuperuser: Bool) -> Promise<InstalledXcode> {
        return firstly { () -> Promise<(Xcode, URL)> in
            return self.getXcodeArchive(installationType, dataSource: dataSource, downloader: downloader, destination: destination, willInstall: true)
        }
        .then { xcode, url -> Promise<InstalledXcode> in
            return self.installArchivedXcode(xcode, at: url, to: destination, experimentalUnxip: experimentalUnxip, shouldExpandXipInplace: shouldExpandXipInplace, emptyTrash: emptyTrash, noSuperuser: noSuperuser)
        }
        .recover { error -> Promise<InstalledXcode> in
            switch error {
            case XcodeInstaller.Error.damagedXIP(let damagedXIPURL):
                guard attemptNumber < 1 else { throw error }

                switch installationType {
                case .path:
                    // If the user provided the path, don't try to recover and leave it up to them.
                    throw error
                default:
                    // If the XIP was just downloaded, remove it and try to recover.
                    return firstly { () -> Promise<InstalledXcode> in
                        Current.logging.log(error.legibleLocalizedDescription.red)
                        Current.logging.log("Removing damaged XIP and re-attempting installation.\n")
                        try Current.files.removeItem(at: damagedXIPURL)
                        return self.install(installationType, dataSource: dataSource, downloader: downloader, destination: destination, attemptNumber: attemptNumber + 1, experimentalUnxip: experimentalUnxip, shouldExpandXipInplace: shouldExpandXipInplace, emptyTrash: emptyTrash, noSuperuser: noSuperuser)
                    }
                }
            default:
                throw error
            }
        }
    }
    
    public func download(_ installation: InstallationType, dataSource: DataSource, downloader: Downloader, destinationDirectory: Path) -> Promise<Void> {
        return firstly { () -> Promise<(Xcode, URL)> in
            return self.getXcodeArchive(installation, dataSource: dataSource, downloader: downloader, destination: destinationDirectory, willInstall: false)
        }
        .map { (xcode, url) -> (Xcode, URL) in
            let destination = destinationDirectory.url.appendingPathComponent(url.lastPathComponent)
            try Current.files.moveItem(at: url, to: destination)
            return (xcode, destination)
        }
        .done { (xcode, url) in
            Current.logging.log("\nXcode \(xcode.version.descriptionWithoutBuildMetadata) has been downloaded to \(url.path)".green)
            Current.shell.exit(0)
        }
    }

    private func getXcodeArchive(_ installationType: InstallationType, dataSource: DataSource, downloader: Downloader, destination: Path, willInstall: Bool) -> Promise<(Xcode, URL)> {
        return firstly { () -> Promise<(Xcode, URL)> in
            switch installationType {
            case .latest:
                Current.logging.log("Updating...")
                
                return update(dataSource: dataSource)
                    .then { availableXcodes -> Promise<(Xcode, URL)> in
                        guard let latestNonPrereleaseXcode = availableXcodes.filter(\.version.isNotPrerelease).sorted(\.version).last else {
                            throw Error.noNonPrereleaseVersionAvailable
                        }
                        Current.logging.log("Latest non-prerelease version available is \(latestNonPrereleaseXcode.version.appleDescription)")
                        
                        if willInstall, let installedXcode = Current.files.installedXcodes(destination).first(where: { $0.version.isEquivalent(to: latestNonPrereleaseXcode.version) }) {
                            throw Error.versionAlreadyInstalled(installedXcode)
                        }

                        return self.downloadXcode(version: latestNonPrereleaseXcode.version, dataSource: dataSource, downloader: downloader, willInstall: willInstall)
                    }
            case .latestPrerelease:
                Current.logging.log("Updating...")
                
                return update(dataSource: dataSource)
                    .then { availableXcodes -> Promise<(Xcode, URL)> in
                        guard let latestPrereleaseXcode = availableXcodes
                            .filter({ $0.version.isPrerelease })
                            .filter({ $0.releaseDate != nil })
                            .sorted(by: { $0.releaseDate! < $1.releaseDate! })
                            .last
                        else {
                            throw Error.noNonPrereleaseVersionAvailable
                        }
                        Current.logging.log("Latest prerelease version available is \(latestPrereleaseXcode.version.appleDescription)")
                        
                        if willInstall, let installedXcode = Current.files.installedXcodes(destination).first(where: { $0.version.isEquivalent(to: latestPrereleaseXcode.version) }) {
                            throw Error.versionAlreadyInstalled(installedXcode)
                        }
                        
                        return self.downloadXcode(version: latestPrereleaseXcode.version, dataSource: dataSource, downloader: downloader, willInstall: willInstall)
                    }
            case .path(let versionString, let path):
                guard let version = Version(xcodeVersion: versionString) ?? versionFromXcodeVersionFile() else {
                    throw Error.invalidVersion(versionString)
                }
                let xcode = Xcode(version: version, url: path.url, filename: String(path.string.suffix(fromLast: "/")), releaseDate: nil)
                return Promise.value((xcode, path.url))
            case .version(let versionString):
                guard let version = Version(xcodeVersion: versionString) ?? versionFromXcodeVersionFile() else {
                    throw Error.invalidVersion(versionString)
                }
                if willInstall, let installedXcode = Current.files.installedXcodes(destination).first(where: { $0.version.isEquivalent(to: version) }) {
                    throw Error.versionAlreadyInstalled(installedXcode)
                }
                return self.downloadXcode(version: version, dataSource: dataSource, downloader: downloader, willInstall: willInstall)
            }
        }
    }

    private func versionFromXcodeVersionFile() -> Version? {
        let xcodeVersionFilePath = Path.cwd.join(".xcode-version")
        let version = (try? Data(contentsOf: xcodeVersionFilePath.url))
            .flatMap { String(data: $0, encoding: .utf8) }
            .flatMap(Version.init(gemVersion:))
        return version
    }

    private func downloadXcode(version: Version, dataSource: DataSource, downloader: Downloader, willInstall: Bool) -> Promise<(Xcode, URL)> {
        return firstly { () -> Promise<Void> in
            switch dataSource {
            case .apple:
                // When using the Apple data source, an authenticated session is required for both
                // downloading the list of Xcodes as well as to actually download Xcode, so we'll
                // establish our session right at the start.
                return loginIfNeeded()

            case .xcodeReleases:
                // When using the Xcode Releases data source, we only need to establish an anonymous
                // session once we're ready to download Xcode. Doing that requires us to know the
                // URL we want to download though (and we may not know that yet), so we don't need
                // to do anything session-related quite yet.
                return Promise()
            }
        }
        .then { () -> Promise<Void> in
            if self.xcodeList.shouldUpdateBeforeDownloading(version: version) {
                return self.xcodeList.update(dataSource: dataSource).asVoid()
            } else {
                return Promise()
            }
        }
        .then { () -> Promise<Xcode> in
            guard let xcode = self.xcodeList.availableXcodes.first(withVersion: version) else {
                throw Error.unavailableVersion(version)
            }

            return Promise.value(xcode)
        }
        .then { xcode -> Promise<Xcode> in
            switch dataSource {
            case .apple:
                /// We already established a session for the Apple data source at the beginning of
                /// this download, so we don't need to do anything session-related at this point.
                return Promise.value(xcode)

            case .xcodeReleases:
                /// Now that we've used Xcode Releases to determine what URL we should use to
                /// download Xcode, we can use that to establish an anonymous session with Apple.
                return self.validateADCSession(path: xcode.downloadPath).map { xcode }
            }
        }
        .then { xcode -> Promise<(Xcode, URL)> in
            if Current.shell.isatty() {
                // Move to the next line so that the escape codes below can move up a line and overwrite it with download progress
                Current.logging.log("")
            } else {
                Current.logging.log("\(InstallationStep.downloading(version: xcode.version.description, progress: nil, willInstall: willInstall))")
            }
            let formatter = NumberFormatter(numberStyle: .percent)
            var observation: NSKeyValueObservation?

            let promise = self.downloadOrUseExistingArchive(for: xcode, downloader: downloader, willInstall: willInstall, progressChanged: { progress in
                observation?.invalidate()
                observation = progress.observe(\.fractionCompleted) { progress, _ in
                    guard Current.shell.isatty() else { return }

                    // These escape codes move up a line and then clear to the end
                    Current.logging.log("\u{1B}[1A\u{1B}[K\(InstallationStep.downloading(version: xcode.version.description, progress: formatter.string(from: progress.fractionCompleted)!, willInstall: willInstall))")
                }
            })

            return promise
                .get { _ in observation?.invalidate() }
                .map { return (xcode, $0) }
        }
    }
    
    func validateADCSession(path: String) -> Promise<Void> {
        return Current.network.dataTask(with: URLRequest.downloadADCAuth(path: path)).asVoid()
    }
    
    func loginIfNeeded(withUsername providedUsername: String? = nil, shouldPromptForPassword: Bool = false) -> Promise<Void> {
        return firstly { () -> Promise<Void> in
            return Current.network.validateSession()
        }
        // Don't have a valid session, so we'll need to log in
        .recover { error -> Promise<Void> in
            var possibleUsername = providedUsername ?? self.findUsername()
            var hasPromptedForUsername = false
            if possibleUsername == nil {
                possibleUsername = Current.shell.readLine(prompt: "Apple ID: ")
                hasPromptedForUsername = true
            }
            guard let username = possibleUsername else { throw Error.missingUsernameOrPassword } 
            
            let passwordPrompt: String 
            if hasPromptedForUsername {
                passwordPrompt = "Apple ID Password: "
            } else {
                // If the user wasn't prompted for their username, also explain which Apple ID password they need to enter
                passwordPrompt = "Apple ID Password (\(username)): " 
            }
            var possiblePassword = self.findPassword(withUsername: username)
            if possiblePassword == nil || shouldPromptForPassword {
                possiblePassword = Current.shell.readSecureLine(prompt: passwordPrompt)
            }
            guard let password = possiblePassword else { throw Error.missingUsernameOrPassword }

            return firstly { () -> Promise<Void> in
                self.login(username, password: password)
            }
            .recover { error -> Promise<Void> in
                Current.logging.log(error.legibleLocalizedDescription.red)

                if case Client.Error.invalidUsernameOrPassword = error {
                    Current.logging.log("Try entering your password again")
                    // Prompt for the password next time to avoid being stuck in a loop of using an incorrect XCODES_PASSWORD environment variable
                    return self.loginIfNeeded(withUsername: username, shouldPromptForPassword: true)
                }
                else {
                    return Promise(error: error)
                }
            }
        }
    }

    func login(_ username: String, password: String) -> Promise<Void> {
        return firstly { () -> Promise<Void> in
            Current.network.login(accountName: username, password: password)
        }
        .recover { error -> Promise<Void> in

            if let error = error as? Client.Error {
              switch error  {
              case .invalidUsernameOrPassword(_):
                  // remove any keychain password if we fail to log with an invalid username or password so it doesn't try again.
                  try? Current.keychain.remove(username)
              default:
                  break
              }
            }

            return Promise(error: error)
        }
        .done { _ in
            try? Current.keychain.set(password, key: username)

            if self.configuration.defaultUsername != username {
                self.configuration.defaultUsername = username
                try? self.configuration.save()
            }
        }
    }
    
    public func logout() -> Promise<Void> {
        guard let username = findUsername() else { return Promise<Void>(error: Client.Error.notAuthenticated) }
        
        return Promise { seal in
            // Remove cookies in the shared URLSession
            AppleAPI.Current.network.session.reset {
                seal.fulfill(())
            }
        }
        .done {
            // Remove all keychain items
            try Current.keychain.remove(username)

            // Set `defaultUsername` in Configuration to nil
            self.configuration.defaultUsername = nil
            try self.configuration.save()
        }
    }

    let xcodesUsername = "XCODES_USERNAME"
    let xcodesPassword = "XCODES_PASSWORD"

    func findUsername() -> String? {
        if let username = Current.shell.env(xcodesUsername) {
            return username
        }
        else if let username = configuration.defaultUsername {
            return username
        }
        return nil
    }

    func findPassword(withUsername username: String) -> String? {
        if let password = Current.shell.env(xcodesPassword) {
            return password
        }
        else if let password = try? Current.keychain.getString(username){
            return password
        }
        return nil
    }

    public func downloadOrUseExistingArchive(for xcode: Xcode, downloader: Downloader, willInstall: Bool, progressChanged: @escaping (Progress) -> Void) -> Promise<URL> {
        // Check to see if the archive is in the expected path in case it was downloaded but failed to install
        let expectedArchivePath = Path.xcodesApplicationSupport/"Xcode-\(xcode.version).\(xcode.filename.suffix(fromLast: "."))"
        // aria2 downloads directly to the destination (instead of into /tmp first) so we need to make sure that the download isn't incomplete
        let aria2DownloadMetadataPath = expectedArchivePath.parent/(expectedArchivePath.basename() + ".aria2")
        var aria2DownloadIsIncomplete = false
        if case .aria2 = downloader, aria2DownloadMetadataPath.exists {
            aria2DownloadIsIncomplete = true
        }
        if Current.files.fileExistsAtPath(expectedArchivePath.string), aria2DownloadIsIncomplete == false {
            if willInstall {
                Current.logging.log("(1/\(InstallationStep.installStepCount)) Found existing archive that will be used for installation at \(expectedArchivePath).")
            } else {
                Current.logging.log("(1/\(InstallationStep.downloadStepCount)) Found existing archive at \(expectedArchivePath).")
            }
            return Promise.value(expectedArchivePath.url)
        }
        else {
            let destination = Path.xcodesApplicationSupport/"Xcode-\(xcode.version).\(xcode.filename.suffix(fromLast: "."))"
            switch downloader {
            case .aria2(let aria2Path):
                 if Current.shell.isatty() {
                    Current.logging.log("Downloading with aria2".green)
                    // Add 1 extra line as we are overwriting with download progress
                    Current.logging.log("")
                }
                return downloadXcodeWithAria2(
                    xcode,
                    to: destination,
                    aria2Path: aria2Path,
                    progressChanged: progressChanged
                )
            case .urlSession:
                if Current.shell.isatty() {
                    Current.logging.log("Downloading with urlSession - for faster downloads install aria2 (`brew install aria2`)".black.onYellow)
                    // Add 1 extra line as we are overwriting with download progress
                    Current.logging.log("")
                }
                return downloadXcodeWithURLSession(
                    xcode,
                    to: destination,
                    progressChanged: progressChanged
                )
            }
        }
    }
    
    public func downloadXcodeWithAria2(_ xcode: Xcode, to destination: Path, aria2Path: Path, progressChanged: @escaping (Progress) -> Void) -> Promise<URL> {
        let cookies = AppleAPI.Current.network.session.configuration.httpCookieStorage?.cookies(for: xcode.url) ?? []
    
        return attemptRetryableTask(maximumRetryCount: 3) {
            let (progress, promise) = Current.shell.downloadWithAria2(
                aria2Path, 
                xcode.url,
                destination,
                cookies
            )
            progressChanged(progress)
            return promise.map { _ in destination.url }
        }
    }

    public func downloadXcodeWithURLSession(_ xcode: Xcode, to destination: Path, progressChanged: @escaping (Progress) -> Void) -> Promise<URL> {
        let resumeDataPath = Path.xcodesApplicationSupport/"Xcode-\(xcode.version).resumedata"
        let persistedResumeData = Current.files.contents(atPath: resumeDataPath.string)
        
        return attemptResumableTask(maximumRetryCount: 3) { resumeData in
            let (progress, promise) = Current.network.downloadTask(with: xcode.url,
                                                                   to: destination.url,
                                                                   resumingWith: resumeData ?? persistedResumeData)
            progressChanged(progress)
            return promise.map { $0.saveLocation }
        }
        .tap { result in
            self.persistOrCleanUpResumeData(at: resumeDataPath, for: result)
        }
    }

    public func installArchivedXcode(_ xcode: Xcode, at archiveURL: URL, to destination: Path, experimentalUnxip: Bool = false, shouldExpandXipInplace: Bool, emptyTrash: Bool, noSuperuser: Bool) -> Promise<InstalledXcode> {
        return firstly { () -> Promise<InstalledXcode> in
            let destinationURL = destination.join("Xcode-\(xcode.version.descriptionWithoutBuildMetadata).app").url
            switch archiveURL.pathExtension {
            case "xip":
                return unarchiveAndMoveXIP(at: archiveURL, to: destinationURL, experimentalUnxip: experimentalUnxip, shouldExpandXipInplace: shouldExpandXipInplace).map { xcodeURL in
                    guard 
                        let path = Path(url: xcodeURL),
                        Current.files.fileExists(atPath: path.string),
                        let installedXcode = InstalledXcode(path: path)
                    else { throw Error.failedToMoveXcodeToDestination(destination) }
                    return installedXcode
                }
            case "dmg":
                throw Error.unsupportedFileFormat(extension: "dmg")
            default:
                throw Error.unsupportedFileFormat(extension: archiveURL.pathExtension)
            }
        }
        .then { xcode -> Promise<InstalledXcode> in
            Current.logging.log(InstallationStep.cleaningArchive(archiveName: archiveURL.lastPathComponent, shouldDelete: emptyTrash).description)
            if emptyTrash {
                try Current.files.removeItem(at: archiveURL)
            }
            else {
                try Current.files.trashItem(at: archiveURL)
            }
            Current.logging.log(InstallationStep.checkingSecurity.description)

            return when(fulfilled: self.verifySecurityAssessment(of: xcode),
                                   self.verifySigningCertificate(of: xcode.path.url))
                .map { xcode }
        }
        .then { xcode -> Promise<InstalledXcode> in
            if noSuperuser {
                Current.logging.log(InstallationStep.finishing.description)
                Current.logging.log("Skipping asking for superuser privileges.")
                return Promise.value(xcode)
            }
            return self.postInstallXcode(xcode)
        }
    }

    public func postInstallXcode(_ xcode: InstalledXcode) -> Promise<InstalledXcode> {
        let passwordInput = {
            Promise<String> { seal in
                Current.logging.log("xcodes requires superuser privileges in order to finish installation.")
                guard let password = Current.shell.readSecureLine(prompt: "macOS User Password: ") else { seal.reject(Error.missingSudoerPassword); return }
                seal.fulfill(password + "\n")
            }
        }
        return firstly { () -> Promise<InstalledXcode> in
            Current.logging.log(InstallationStep.finishing.description)

            return self.enableDeveloperMode(passwordInput: passwordInput).map { xcode }
        }
        .then { xcode -> Promise<InstalledXcode> in
            self.approveLicense(for: xcode, passwordInput: passwordInput).map { xcode }
        }
        .then { xcode -> Promise<InstalledXcode> in
            self.installComponents(for: xcode, passwordInput: passwordInput).map { xcode }
        }
    }

    public func uninstallXcode(_ versionString: String, directory: Path, emptyTrash: Bool) -> Promise<Void> {
        return firstly { () -> Promise<InstalledXcode> in
            guard let version = Version(xcodeVersion: versionString) else {
                Current.logging.log(Error.invalidVersion(versionString).legibleLocalizedDescription)
                return chooseFromInstalledXcodesInteractively(currentPath: "", directory: directory)
            }

            guard let installedXcode = Current.files.installedXcodes(directory).first(withVersion: version) else {
                Current.logging.log(Error.versionNotInstalled(version).legibleLocalizedDescription)
                return chooseFromInstalledXcodesInteractively(currentPath: "", directory: directory)
            }

            return Promise.value(installedXcode)
        }
        .map { installedXcode -> (InstalledXcode, URL?) in
            if emptyTrash {
                try Current.files.removeItem(at: installedXcode.path.url)
                return (installedXcode, nil)
            }
            return (installedXcode, try Current.files.trashItem(at: installedXcode.path.url))
        }
        .then { (installedXcode, trashURL) -> Promise<(InstalledXcode, URL?)> in
            // If we just uninstalled the selected Xcode, try to select the latest installed version so things don't accidentally break
            Current.shell.xcodeSelectPrintPath()
                .then { output -> Promise<(InstalledXcode, URL?)> in
                    if output.out.hasPrefix(installedXcode.path.string),
                       let latestInstalledXcode = Current.files.installedXcodes(directory).sorted(by: { $0.version < $1.version }).last {
                        return selectXcodeAtPath(latestInstalledXcode.path.string)
                            .map { output in
                                Current.logging.log("Selected \(output.out)")
                                return (installedXcode, trashURL)
                            }
                    }
                    else {
                        return Promise.value((installedXcode, trashURL))
                    }
                }
        }
        .done { (installedXcode, trashURL) in
            if let trashURL = trashURL {
                Current.logging.log("Xcode \(installedXcode.version.appleDescription) moved to Trash: \(trashURL.path)".green)
            }
            else {
                Current.logging.log("Xcode \(installedXcode.version.appleDescription) deleted".green)
            }
            Current.shell.exit(0)
        }
    }

    func update(dataSource: DataSource) -> Promise<[Xcode]> {
        if dataSource == .apple {
            return firstly { () -> Promise<Void> in
                loginIfNeeded()
            }
            .then { () -> Promise<[Xcode]> in
                self.xcodeList.update(dataSource: dataSource)
            }
        } else {
            return self.xcodeList.update(dataSource: dataSource)
        }
    }

    public func updateAndPrint(dataSource: DataSource, directory: Path) -> Promise<Void> {
        update(dataSource: dataSource)
            .then { xcodes -> Promise<Void> in
                self.printAvailableXcodes(xcodes, installed: Current.files.installedXcodes(directory))
            }
            .done {
                Current.shell.exit(0)
            }
    }

    public func printAvailableXcodes(_ xcodes: [Xcode], installed installedXcodes: [InstalledXcode]) -> Promise<Void> {
        struct ReleasedVersion {
            let version: Version
            let releaseDate: Date?
        }

        var allXcodeVersions = xcodes.map { ReleasedVersion(version: $0.version, releaseDate: $0.releaseDate) }
        for installedXcode in installedXcodes {
            // If an installed version isn't listed online, add the installed version
            if !allXcodeVersions.contains(where: { releasedVersion in
                releasedVersion.version.isEquivalent(to: installedXcode.version)
            }) {
                allXcodeVersions.append(ReleasedVersion(version: installedXcode.version, releaseDate: nil))
            }
            // If an installed version is the same as one that's listed online which doesn't have build metadata, replace it with the installed version with build metadata
            else if let index = allXcodeVersions.firstIndex(where: { releasedVersion in
                releasedVersion.version.isEquivalent(to: installedXcode.version) &&
                releasedVersion.version.buildMetadataIdentifiers.isEmpty
            }) {
                allXcodeVersions[index] = ReleasedVersion(version: installedXcode.version, releaseDate: nil)
            }
        }
        
        return Current.shell.xcodeSelectPrintPath()
            .done { output in
                let selectedInstalledXcodeVersion = installedXcodes.first { output.out.hasPrefix($0.path.string) }.map { $0.version }

                allXcodeVersions
                    .sorted { first, second -> Bool in
                        // Sort prereleases by release date, otherwise sort by version
                        if first.version.isPrerelease, second.version.isPrerelease, let firstDate = first.releaseDate, let secondDate = second.releaseDate {
                            return firstDate < secondDate
                        }
                        return first.version < second.version
                    }
                    .forEach { releasedVersion in
                        var output = releasedVersion.version.appleDescriptionWithBuildIdentifier
                        if installedXcodes.contains(where: { releasedVersion.version.isEquivalent(to: $0.version) }) {
                            if releasedVersion.version == selectedInstalledXcodeVersion {
                                output += " (\("Installed".blue), \("Selected".green))"
                            }
                            else {
                                output += " (\("Installed".blue))"
                            }
                        }
                        Current.logging.log(output)
                    }
            }
    }
    
    public func printInstalledXcodes(directory: Path) -> Promise<Void> {
        Current.shell.xcodeSelectPrintPath()
            .done { pathOutput in
                let installedXcodes = Current.files.installedXcodes(directory)
                    .sorted { $0.version < $1.version }
                let selectedString = "(Selected)"
                
                let lines = installedXcodes.map { installedXcode -> String in
                    var line = installedXcode.version.appleDescriptionWithBuildIdentifier
                    
                    if pathOutput.out.hasPrefix(installedXcode.path.string) {
                        line += " " + selectedString
                    }
                    
                    return line
                }
                
                // Add one so there's always at least one space between columns
                let maxWidthOfFirstColumn = (lines.map(\.count).max() ?? 0) + 1

                for (index, installedXcode) in installedXcodes.enumerated() {
                    var line = lines[index]
                    let widthOfFirstColumnInThisRow = line.count
                    let spaceBetweenFirstAndSecondColumns = maxWidthOfFirstColumn - widthOfFirstColumnInThisRow
                    
                    line = line.replacingOccurrences(of: selectedString, with: selectedString.green)
                    
                    // If outputting to an interactive terminal, align the columns so they're easier for a human to read
                    // Otherwise, separate columns by a tab character so it's easier for a computer to split up
                    if Current.shell.isatty() {
                        line += Array(repeating: " ", count: max(spaceBetweenFirstAndSecondColumns, 0))
                        line += "\(installedXcode.path.string)"
                    } else {
                        line += "\t\(installedXcode.path.string)"
                    }
                    
                    Current.logging.log(line)
                }
            }
    }

<<<<<<< HEAD
    func unarchiveAndMoveXIP(at source: URL, to destination: URL, experimentalUnxip: Bool, shouldExpandXipInplace: Bool) -> Promise<URL> {
        let xcodeExpansionDirectory = Current.files.xcodeExpansionDirectory(archiveURL: source, xcodeURL: destination, shouldExpandInplace: shouldExpandXipInplace)
=======
    public func printXcodePath(ofVersion versionString: String, searchingIn directory: Path) -> Promise<Void> {
        return firstly { () -> Promise<Void> in
            guard let version = Version(xcodeVersion: versionString) else {
                throw Error.invalidVersion(versionString)
            }
            let installedXcodes = Current.files.installedXcodes(directory)
                .sorted { $0.version < $1.version }
            guard let installedXcode = installedXcodes.first(withVersion: version) else {
                throw Error.versionNotInstalled(version)
            }
            Current.logging.log(installedXcode.path.string)
            return Promise.value(())
        }
    }

    func unarchiveAndMoveXIP(at source: URL, to destination: URL, experimentalUnxip: Bool) -> Promise<URL> {
>>>>>>> d445ba3a
        return firstly { () -> Promise<Void> in
            Current.logging.log(InstallationStep.unarchiving(experimentalUnxip: experimentalUnxip).description)
            
            if experimentalUnxip, #available(macOS 11, *) {
                return Promise { seal in
                    Task.detached {
                        let options = UnxipOptions(input: source, output: xcodeExpansionDirectory)

                        do {
                            try await Unxip(options: options).run()
                            seal.resolve(.fulfilled(()))
                        } catch {
                            seal.reject(error)
                        }
                    }
                }
            }

            return Current.shell.unxip(source, xcodeExpansionDirectory)
                .recover { (error) throws -> Promise<ProcessOutput> in
                    if case Process.PMKError.execution(_, _, let standardError) = error,
                       standardError?.contains("damaged and can’t be expanded") == true {
                        throw Error.damagedXIP(url: source)
                    }
                    throw error
                }
                .map { _ in () }
        }
        .map { _ -> URL in
            Current.logging.log(InstallationStep.moving(destination: destination.path).description)

            let xcodeURL = xcodeExpansionDirectory.appendingPathComponent("Xcode.app")
            let xcodeBetaURL = xcodeExpansionDirectory.appendingPathComponent("Xcode-beta.app")
            if Current.files.fileExists(atPath: xcodeURL.path) {
                try Current.files.moveItem(at: xcodeURL, to: destination)
            }
            else if Current.files.fileExists(atPath: xcodeBetaURL.path) {
                try Current.files.moveItem(at: xcodeBetaURL, to: destination)
            }

            return destination
        }
    }

    public func verifySecurityAssessment(of xcode: InstalledXcode) -> Promise<Void> {
        return Current.shell.spctlAssess(xcode.path.url)
            .recover { (error: Swift.Error) throws -> Promise<ProcessOutput> in
                var output = ""
                if case let Process.PMKError.execution(_, possibleOutput, possibleError) = error {
                    output = [possibleOutput, possibleError].compactMap { $0 }.joined(separator: "\n")
                }
                throw Error.failedSecurityAssessment(xcode: xcode, output: output)
            }
            .asVoid()
    }

    func verifySigningCertificate(of url: URL) -> Promise<Void> {
        return Current.shell.codesignVerify(url)
            .recover { error -> Promise<ProcessOutput> in
                var output = ""
                if case let Process.PMKError.execution(_, possibleOutput, possibleError) = error {
                    output = [possibleOutput, possibleError].compactMap { $0 }.joined(separator: "\n")
                }
                throw Error.codesignVerifyFailed(output: output)
            }
            .map { output -> CertificateInfo in
                // codesign prints to stderr
                return self.parseCertificateInfo(output.err)
            }
            .done { cert in
                guard
                    cert.teamIdentifier == XcodeInstaller.XcodeTeamIdentifier,
                    cert.authority == XcodeInstaller.XcodeCertificateAuthority
                else { throw Error.unexpectedCodeSigningIdentity(identifier: cert.teamIdentifier, certificateAuthority: cert.authority) }
            }
    }

    public struct CertificateInfo {
        public var authority: [String]
        public var teamIdentifier: String
        public var bundleIdentifier: String
    }

    public func parseCertificateInfo(_ rawInfo: String) -> CertificateInfo {
        var info = CertificateInfo(authority: [], teamIdentifier: "", bundleIdentifier: "")

        for part in rawInfo.trimmingCharacters(in: .whitespacesAndNewlines).components(separatedBy: .newlines) {
            if part.hasPrefix("Authority") {
                info.authority.append(part.components(separatedBy: "=")[1])
            }
            if part.hasPrefix("TeamIdentifier") {
                info.teamIdentifier = part.components(separatedBy: "=")[1]
            }
            if part.hasPrefix("Identifier") {
                info.bundleIdentifier = part.components(separatedBy: "=")[1]
            }
        }

        return info
    }

    func enableDeveloperMode(passwordInput: @escaping () -> Promise<String>) -> Promise<Void> {
        return firstly { () -> Promise<String?> in
            Current.shell.authenticateSudoerIfNecessary(passwordInput: passwordInput)
        }
        .then { possiblePassword -> Promise<String?> in
            return Current.shell.devToolsSecurityEnable(possiblePassword).map { _ in possiblePassword }
        }
        .then { possiblePassword in
            return Current.shell.addStaffToDevelopersGroup(possiblePassword).asVoid()
        }
    }

    func approveLicense(for xcode: InstalledXcode, passwordInput: @escaping () -> Promise<String>) -> Promise<Void> {
        return firstly { () -> Promise<String?> in
            Current.shell.authenticateSudoerIfNecessary(passwordInput: passwordInput)
        }
        .then { possiblePassword in
            return Current.shell.acceptXcodeLicense(xcode, possiblePassword).asVoid()
        }
    }

    func installComponents(for xcode: InstalledXcode, passwordInput: @escaping () -> Promise<String>) -> Promise<Void> {
        return firstly { () -> Promise<String?> in
            Current.shell.authenticateSudoerIfNecessary(passwordInput: passwordInput)
        }
        .then { possiblePassword -> Promise<Void> in
            Current.shell.runFirstLaunch(xcode, possiblePassword).asVoid()
        }
        .then { () -> Promise<(String, String, String)> in
            return when(fulfilled:
                Current.shell.getUserCacheDir().map { $0.out },
                Current.shell.buildVersion().map { $0.out },
                Current.shell.xcodeBuildVersion(xcode).map { $0.out }
            )
        }
        .then { cacheDirectory, macOSBuildVersion, toolsVersion -> Promise<Void> in
            return Current.shell.touchInstallCheck(cacheDirectory, macOSBuildVersion, toolsVersion).asVoid()
        }
    }
}

private extension XcodeInstaller {
    func persistOrCleanUpResumeData<T>(at path: Path, for result: Result<T>) {
        switch result {
        case .fulfilled:
            try? Current.files.removeItem(at: path.url)
        case .rejected(let error):
            guard let resumeData = (error as NSError).userInfo[NSURLSessionDownloadTaskResumeData] as? Data else { return }
            Current.files.createFile(atPath: path.string, contents: resumeData)
        }
    }
}<|MERGE_RESOLUTION|>--- conflicted
+++ resolved
@@ -166,11 +166,7 @@
         case aria2(Path)
     }
 
-<<<<<<< HEAD
-    public func install(_ installationType: InstallationType, dataSource: DataSource, downloader: Downloader, destination: Path, experimentalUnxip: Bool = false, shouldExpandXipInplace: Bool, emptyTrash: Bool, noSuperuser: Bool) -> Promise<Void> {
-=======
-    public func install(_ installationType: InstallationType, dataSource: DataSource, downloader: Downloader, destination: Path, experimentalUnxip: Bool = false, emptyTrash: Bool, noSuperuser: Bool) -> Promise<InstalledXcode> {
->>>>>>> d445ba3a
+    public func install(_ installationType: InstallationType, dataSource: DataSource, downloader: Downloader, destination: Path, experimentalUnxip: Bool = false, shouldExpandXipInplace: Bool, emptyTrash: Bool, noSuperuser: Bool) -> Promise<InstalledXcode> {
         return firstly { () -> Promise<InstalledXcode> in
             return self.install(installationType, dataSource: dataSource, downloader: downloader, destination: destination, attemptNumber: 0, experimentalUnxip: experimentalUnxip, shouldExpandXipInplace: shouldExpandXipInplace, emptyTrash: emptyTrash, noSuperuser: noSuperuser)
         }
@@ -786,10 +782,6 @@
             }
     }
 
-<<<<<<< HEAD
-    func unarchiveAndMoveXIP(at source: URL, to destination: URL, experimentalUnxip: Bool, shouldExpandXipInplace: Bool) -> Promise<URL> {
-        let xcodeExpansionDirectory = Current.files.xcodeExpansionDirectory(archiveURL: source, xcodeURL: destination, shouldExpandInplace: shouldExpandXipInplace)
-=======
     public func printXcodePath(ofVersion versionString: String, searchingIn directory: Path) -> Promise<Void> {
         return firstly { () -> Promise<Void> in
             guard let version = Version(xcodeVersion: versionString) else {
@@ -805,8 +797,8 @@
         }
     }
 
-    func unarchiveAndMoveXIP(at source: URL, to destination: URL, experimentalUnxip: Bool) -> Promise<URL> {
->>>>>>> d445ba3a
+    func unarchiveAndMoveXIP(at source: URL, to destination: URL, experimentalUnxip: Bool, shouldExpandXipInplace: Bool) -> Promise<URL> {
+        let xcodeExpansionDirectory = Current.files.xcodeExpansionDirectory(archiveURL: source, xcodeURL: destination, shouldExpandInplace: shouldExpandXipInplace)
         return firstly { () -> Promise<Void> in
             Current.logging.log(InstallationStep.unarchiving(experimentalUnxip: experimentalUnxip).description)
             
