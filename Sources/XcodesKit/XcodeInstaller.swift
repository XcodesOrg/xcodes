import Foundation
import PromiseKit
import Path
import AppleAPI
import Version
import LegibleError
import Rainbow
import Unxip

/// Downloads and installs Xcodes
public final class XcodeInstaller {
    static let XcodeTeamIdentifier = "59GAB85EFG"
    static let XcodeCertificateAuthority = ["Software Signing", "Apple Code Signing Certification Authority", "Apple Root CA"]

    public enum Error: LocalizedError, Equatable {
        case damagedXIP(url: URL)
        case failedToMoveXcodeToDestination(Path)
        case failedSecurityAssessment(xcode: InstalledXcode, output: String)
        case codesignVerifyFailed(output: String)
        case unexpectedCodeSigningIdentity(identifier: String, certificateAuthority: [String])
        case unsupportedFileFormat(extension: String)
        case missingSudoerPassword
        case unavailableVersion(Version)
        case noNonPrereleaseVersionAvailable
        case noPrereleaseVersionAvailable
        case missingUsernameOrPassword
        case versionAlreadyInstalled(InstalledXcode)
        case invalidVersion(String)
        case versionNotInstalled(Version)

        public var errorDescription: String? {
            switch self {
            case .damagedXIP(let url):
                return "The archive \"\(url.lastPathComponent)\" is damaged and can't be expanded."
            case .failedToMoveXcodeToDestination(let destination):
                return "Failed to move Xcode to the \(destination.string) directory."
            case .failedSecurityAssessment(let xcode, let output):
                return """
                       Xcode \(xcode.version) failed its security assessment with the following output:
                       \(output)
                       It remains installed at \(xcode.path) if you wish to use it anyways.
                       """
            case .codesignVerifyFailed(let output):
                return """
                       The downloaded Xcode failed code signing verification with the following output:
                       \(output)
                       """
            case .unexpectedCodeSigningIdentity(let identity, let certificateAuthority):
                return """
                       The downloaded Xcode doesn't have the expected code signing identity.
                       Got:
                         \(identity)
                         \(certificateAuthority)
                       Expected:
                         \(XcodeInstaller.XcodeTeamIdentifier)
                         \(XcodeInstaller.XcodeCertificateAuthority)
                       """
            case .unsupportedFileFormat(let fileExtension):
                return "xcodes doesn't (yet) support installing Xcode from the \(fileExtension) file format."
            case .missingSudoerPassword:
                return "Missing password. Please try again."
            case let .unavailableVersion(version):
                return "Could not find version \(version.appleDescription)."
            case .noNonPrereleaseVersionAvailable:
                return "No non-prerelease versions available."
            case .noPrereleaseVersionAvailable:
                return "No prerelease versions available."
            case .missingUsernameOrPassword:
                return "Missing username or a password. Please try again."
            case let .versionAlreadyInstalled(installedXcode):
                return "\(installedXcode.version.appleDescription) is already installed at \(installedXcode.path)"
            case let .invalidVersion(version):
                return "\(version) is not a valid version number."
            case let .versionNotInstalled(version):
                return "\(version.appleDescription) is not installed."
            }
        }
    }

    /// A numbered step
    enum InstallationStep: CustomStringConvertible {
        case downloading(version: String, progress: String?, willInstall: Bool)
        case unarchiving(experimentalUnxip: Bool)
        case moving(destination: String)
        case trashingArchive(archiveName: String)
        case checkingSecurity
        case finishing

        var description: String {
            switch self {
            case .downloading(_, _, let willInstall) where !willInstall:
                return "(\(stepNumber)/\(InstallationStep.downloadStepCount)) \(message)"
            default:
                return "(\(stepNumber)/\(InstallationStep.installStepCount)) \(message)"
            }
        }

        var message: String {
            switch self {
            case .downloading(let version, let progress, _):
                if let progress = progress {
                    return "Downloading Xcode \(version): \(progress)"
                } else {
                    return "Downloading Xcode \(version)"
                }
            case .unarchiving(let experimentalUnxip):
                let hint = experimentalUnxip ?
                    "Using experimental unxip. If you encounter any issues, remove the flag and try again" :
                    "Using regular unxip. Try passing `--experimental-unxip` for a faster unxip process"
                return
                    """
                    Unarchiving Xcode (This can take a while)
                    \(hint)
                    """
            case .moving(let destination):
                return "Moving Xcode to \(destination)"
            case .trashingArchive(let archiveName):
                return "Moving Xcode archive \(archiveName) to the Trash"
            case .checkingSecurity:
                return "Checking security assessment and code signing"
            case .finishing:
                return "Finishing installation"
            }
        }

        var stepNumber: Int {
            switch self {
            case .downloading:      return 1
            case .unarchiving:      return 2
            case .moving:           return 3
            case .trashingArchive:  return 4
            case .checkingSecurity: return 5
            case .finishing:        return 6
            }
        }

        static var downloadStepCount: Int {
            return 1
        }
        
        static var installStepCount: Int {
            return 6
        }
    }

    private var configuration: Configuration
    private var xcodeList: XcodeList

    public init(configuration: Configuration, xcodeList: XcodeList) {
        self.configuration = configuration
        self.xcodeList = xcodeList
    }
    
    public enum InstallationType {
        case version(String)
        case path(String, Path)
        case latest
        case latestPrerelease
    }
    
    public enum Downloader {
        case urlSession
        case aria2(Path)
    }

<<<<<<< HEAD
    public func install(_ installationType: InstallationType, dataSource: DataSource, downloader: Downloader, destination: Path, shouldExpandXipInplace: Bool) -> Promise<Void> {
        return firstly { () -> Promise<InstalledXcode> in
            return self.install(installationType, dataSource: dataSource, downloader: downloader, destination: destination, shouldExpandXipInplace: shouldExpandXipInplace, attemptNumber: 0)
=======
    public func install(_ installationType: InstallationType, dataSource: DataSource, downloader: Downloader, destination: Path, experimentalUnxip: Bool = false) -> Promise<Void> {
        return firstly { () -> Promise<InstalledXcode> in
            return self.install(installationType, dataSource: dataSource, downloader: downloader, destination: destination, attemptNumber: 0, experimentalUnxip: experimentalUnxip)
>>>>>>> bfefa458
        }
        .done { xcode in
            Current.logging.log("\nXcode \(xcode.version.descriptionWithoutBuildMetadata) has been installed to \(xcode.path.string)".green)
            Current.shell.exit(0)
        }
    }
    
<<<<<<< HEAD
    private func install(_ installationType: InstallationType, dataSource: DataSource, downloader: Downloader, destination: Path, shouldExpandXipInplace: Bool, attemptNumber: Int) -> Promise<InstalledXcode> {
=======
    private func install(_ installationType: InstallationType, dataSource: DataSource, downloader: Downloader, destination: Path, attemptNumber: Int, experimentalUnxip: Bool) -> Promise<InstalledXcode> {
>>>>>>> bfefa458
        return firstly { () -> Promise<(Xcode, URL)> in
            return self.getXcodeArchive(installationType, dataSource: dataSource, downloader: downloader, destination: destination, willInstall: true)
        }
        .then { xcode, url -> Promise<InstalledXcode> in
<<<<<<< HEAD
            return self.installArchivedXcode(xcode, at: url, to: destination, shouldExpandXipInplace: shouldExpandXipInplace)
=======
            return self.installArchivedXcode(xcode, at: url, to: destination, experimentalUnxip: experimentalUnxip)
>>>>>>> bfefa458
        }
        .recover { error -> Promise<InstalledXcode> in
            switch error {
            case XcodeInstaller.Error.damagedXIP(let damagedXIPURL):
                guard attemptNumber < 1 else { throw error }

                switch installationType {
                case .path:
                    // If the user provided the path, don't try to recover and leave it up to them.
                    throw error
                default:
                    // If the XIP was just downloaded, remove it and try to recover.
                    return firstly { () -> Promise<InstalledXcode> in
                        Current.logging.log(error.legibleLocalizedDescription.red)
                        Current.logging.log("Removing damaged XIP and re-attempting installation.\n")
                        try Current.files.removeItem(at: damagedXIPURL)
<<<<<<< HEAD
                        return self.install(installationType, dataSource: dataSource, downloader: downloader, destination: destination, shouldExpandXipInplace: shouldExpandXipInplace, attemptNumber: attemptNumber + 1)
=======
                        return self.install(installationType, dataSource: dataSource, downloader: downloader, destination: destination, attemptNumber: attemptNumber + 1, experimentalUnxip: experimentalUnxip)
>>>>>>> bfefa458
                    }
                }
            default:
                throw error
            }
        }
    }
    
    public func download(_ installation: InstallationType, dataSource: DataSource, downloader: Downloader, destinationDirectory: Path) -> Promise<Void> {
        return firstly { () -> Promise<(Xcode, URL)> in
            return self.getXcodeArchive(installation, dataSource: dataSource, downloader: downloader, destination: destinationDirectory, willInstall: false)
        }
        .map { (xcode, url) -> (Xcode, URL) in
            let destination = destinationDirectory.url.appendingPathComponent(url.lastPathComponent)
            try Current.files.moveItem(at: url, to: destination)
            return (xcode, destination)
        }
        .done { (xcode, url) in
            Current.logging.log("\nXcode \(xcode.version.descriptionWithoutBuildMetadata) has been downloaded to \(url.path)".green)
            Current.shell.exit(0)
        }
    }

    private func getXcodeArchive(_ installationType: InstallationType, dataSource: DataSource, downloader: Downloader, destination: Path, willInstall: Bool) -> Promise<(Xcode, URL)> {
        return firstly { () -> Promise<(Xcode, URL)> in
            switch installationType {
            case .latest:
                Current.logging.log("Updating...")
                
                return update(dataSource: dataSource)
                    .then { availableXcodes -> Promise<(Xcode, URL)> in
                        guard let latestNonPrereleaseXcode = availableXcodes.filter(\.version.isNotPrerelease).sorted(\.version).last else {
                            throw Error.noNonPrereleaseVersionAvailable
                        }
                        Current.logging.log("Latest non-prerelease version available is \(latestNonPrereleaseXcode.version.appleDescription)")
                        
                        if willInstall, let installedXcode = Current.files.installedXcodes(destination).first(where: { $0.version.isEquivalent(to: latestNonPrereleaseXcode.version) }) {
                            throw Error.versionAlreadyInstalled(installedXcode)
                        }

                        return self.downloadXcode(version: latestNonPrereleaseXcode.version, dataSource: dataSource, downloader: downloader, willInstall: willInstall)
                    }
            case .latestPrerelease:
                Current.logging.log("Updating...")
                
                return update(dataSource: dataSource)
                    .then { availableXcodes -> Promise<(Xcode, URL)> in
                        guard let latestPrereleaseXcode = availableXcodes
                            .filter({ $0.version.isPrerelease })
                            .filter({ $0.releaseDate != nil })
                            .sorted(by: { $0.releaseDate! < $1.releaseDate! })
                            .last
                        else {
                            throw Error.noNonPrereleaseVersionAvailable
                        }
                        Current.logging.log("Latest prerelease version available is \(latestPrereleaseXcode.version.appleDescription)")
                        
                        if willInstall, let installedXcode = Current.files.installedXcodes(destination).first(where: { $0.version.isEquivalent(to: latestPrereleaseXcode.version) }) {
                            throw Error.versionAlreadyInstalled(installedXcode)
                        }
                        
                        return self.downloadXcode(version: latestPrereleaseXcode.version, dataSource: dataSource, downloader: downloader, willInstall: willInstall)
                    }
            case .path(let versionString, let path):
                guard let version = Version(xcodeVersion: versionString) ?? versionFromXcodeVersionFile() else {
                    throw Error.invalidVersion(versionString)
                }
                let xcode = Xcode(version: version, url: path.url, filename: String(path.string.suffix(fromLast: "/")), releaseDate: nil)
                return Promise.value((xcode, path.url))
            case .version(let versionString):
                guard let version = Version(xcodeVersion: versionString) ?? versionFromXcodeVersionFile() else {
                    throw Error.invalidVersion(versionString)
                }
                if willInstall, let installedXcode = Current.files.installedXcodes(destination).first(where: { $0.version.isEquivalent(to: version) }) {
                    throw Error.versionAlreadyInstalled(installedXcode)
                }
                return self.downloadXcode(version: version, dataSource: dataSource, downloader: downloader, willInstall: willInstall)
            }
        }
    }

    private func versionFromXcodeVersionFile() -> Version? {
        let xcodeVersionFilePath = Path.cwd.join(".xcode-version")
        let version = (try? Data(contentsOf: xcodeVersionFilePath.url))
            .flatMap { String(data: $0, encoding: .utf8) }
            .flatMap(Version.init(gemVersion:))
        return version
    }

    private func downloadXcode(version: Version, dataSource: DataSource, downloader: Downloader, willInstall: Bool) -> Promise<(Xcode, URL)> {
        return firstly { () -> Promise<Version> in
            loginIfNeeded().map { version }
        }
        .then { version -> Promise<Version> in
            if self.xcodeList.shouldUpdate {
                return self.xcodeList.update(dataSource: dataSource).map { _ in version }
            }
            else {
                return Promise.value(version)
            }
        }
        .then { version -> Promise<Version> in
            // This request would've already been made if the Apple data source were being used.
            // That's not the case for the Xcode Releases data source.
            // We need the cookies from its response in order to download Xcodes though,
            // so perform it here first just to be sure.
            Current.network.dataTask(with: URLRequest.downloads)
                .map { _ in version }
        }
        .then { version -> Promise<(Xcode, URL)> in
            guard let xcode = self.xcodeList.availableXcodes.first(withVersion: version) else {
                throw Error.unavailableVersion(version)
            }

            if Current.shell.isatty() {
                // Move to the next line so that the escape codes below can move up a line and overwrite it with download progress
                Current.logging.log("")
            } else {
                Current.logging.log("\(InstallationStep.downloading(version: xcode.version.description, progress: nil, willInstall: willInstall))")
            }
            let formatter = NumberFormatter(numberStyle: .percent)
            var observation: NSKeyValueObservation?

            let promise = self.downloadOrUseExistingArchive(for: xcode, downloader: downloader, willInstall: willInstall, progressChanged: { progress in
                observation?.invalidate()
                observation = progress.observe(\.fractionCompleted) { progress, _ in
                    guard Current.shell.isatty() else { return }

                    // These escape codes move up a line and then clear to the end
                    Current.logging.log("\u{1B}[1A\u{1B}[K\(InstallationStep.downloading(version: xcode.version.description, progress: formatter.string(from: progress.fractionCompleted)!, willInstall: willInstall))")
                }
            })

            return promise
                .get { _ in observation?.invalidate() }
                .map { return (xcode, $0) }
        }
    }

    func loginIfNeeded(withUsername providedUsername: String? = nil, shouldPromptForPassword: Bool = false) -> Promise<Void> {
        return firstly { () -> Promise<Void> in
            return Current.network.validateSession()
        }
        // Don't have a valid session, so we'll need to log in
        .recover { error -> Promise<Void> in
            var possibleUsername = providedUsername ?? self.findUsername()
            var hasPromptedForUsername = false
            if possibleUsername == nil {
                possibleUsername = Current.shell.readLine(prompt: "Apple ID: ")
                hasPromptedForUsername = true
            }
            guard let username = possibleUsername else { throw Error.missingUsernameOrPassword } 
            
            let passwordPrompt: String 
            if hasPromptedForUsername {
                passwordPrompt = "Apple ID Password: "
            } else {
                // If the user wasn't prompted for their username, also explain which Apple ID password they need to enter
                passwordPrompt = "Apple ID Password (\(username)): " 
            }
            var possiblePassword = self.findPassword(withUsername: username)
            if possiblePassword == nil || shouldPromptForPassword {
                possiblePassword = Current.shell.readSecureLine(prompt: passwordPrompt)
            }
            guard let password = possiblePassword else { throw Error.missingUsernameOrPassword }

            return firstly { () -> Promise<Void> in
                self.login(username, password: password)
            }
            .recover { error -> Promise<Void> in
                Current.logging.log(error.legibleLocalizedDescription.red)

                if case Client.Error.invalidUsernameOrPassword = error {
                    Current.logging.log("Try entering your password again")
                    // Prompt for the password next time to avoid being stuck in a loop of using an incorrect XCODES_PASSWORD environment variable
                    return self.loginIfNeeded(withUsername: username, shouldPromptForPassword: true)
                }
                else {
                    return Promise(error: error)
                }
            }
        }
    }

    func login(_ username: String, password: String) -> Promise<Void> {
        return firstly { () -> Promise<Void> in
            Current.network.login(accountName: username, password: password)
        }
        .recover { error -> Promise<Void> in

            if let error = error as? Client.Error {
              switch error  {
              case .invalidUsernameOrPassword(_):
                  // remove any keychain password if we fail to log with an invalid username or password so it doesn't try again.
                  try? Current.keychain.remove(username)
              default:
                  break
              }
            }

            return Promise(error: error)
        }
        .done { _ in
            try? Current.keychain.set(password, key: username)

            if self.configuration.defaultUsername != username {
                self.configuration.defaultUsername = username
                try? self.configuration.save()
            }
        }
    }
    
    public func logout() -> Promise<Void> {
        guard let username = findUsername() else { return Promise<Void>(error: Client.Error.notAuthenticated) }
        
        return Promise { seal in
            // Remove cookies in the shared URLSession
            AppleAPI.Current.network.session.reset {
                seal.fulfill(())
            }
        }
        .done {
            // Remove all keychain items
            try Current.keychain.remove(username)

            // Set `defaultUsername` in Configuration to nil
            self.configuration.defaultUsername = nil
            try self.configuration.save()
        }
    }

    let xcodesUsername = "XCODES_USERNAME"
    let xcodesPassword = "XCODES_PASSWORD"

    func findUsername() -> String? {
        if let username = Current.shell.env(xcodesUsername) {
            return username
        }
        else if let username = configuration.defaultUsername {
            return username
        }
        return nil
    }

    func findPassword(withUsername username: String) -> String? {
        if let password = Current.shell.env(xcodesPassword) {
            return password
        }
        else if let password = try? Current.keychain.getString(username){
            return password
        }
        return nil
    }

    public func downloadOrUseExistingArchive(for xcode: Xcode, downloader: Downloader, willInstall: Bool, progressChanged: @escaping (Progress) -> Void) -> Promise<URL> {
        // Check to see if the archive is in the expected path in case it was downloaded but failed to install
        let expectedArchivePath = Path.xcodesApplicationSupport/"Xcode-\(xcode.version).\(xcode.filename.suffix(fromLast: "."))"
        // aria2 downloads directly to the destination (instead of into /tmp first) so we need to make sure that the download isn't incomplete
        let aria2DownloadMetadataPath = expectedArchivePath.parent/(expectedArchivePath.basename() + ".aria2")
        var aria2DownloadIsIncomplete = false
        if case .aria2 = downloader, aria2DownloadMetadataPath.exists {
            aria2DownloadIsIncomplete = true
        }
        if Current.files.fileExistsAtPath(expectedArchivePath.string), aria2DownloadIsIncomplete == false {
            if willInstall {
                Current.logging.log("(1/\(InstallationStep.installStepCount)) Found existing archive that will be used for installation at \(expectedArchivePath).")
            } else {
                Current.logging.log("(1/\(InstallationStep.downloadStepCount)) Found existing archive at \(expectedArchivePath).")
            }
            return Promise.value(expectedArchivePath.url)
        }
        else {
            let destination = Path.xcodesApplicationSupport/"Xcode-\(xcode.version).\(xcode.filename.suffix(fromLast: "."))"
            switch downloader {
            case .aria2(let aria2Path):
                 if Current.shell.isatty() {
                    Current.logging.log("Downloading with aria2".green)
                    // Add 1 extra line as we are overwriting with download progress
                    Current.logging.log("")
                }
                return downloadXcodeWithAria2(
                    xcode,
                    to: destination,
                    aria2Path: aria2Path,
                    progressChanged: progressChanged
                )
            case .urlSession:
                if Current.shell.isatty() {
                    Current.logging.log("Downloading with urlSession - for faster downloads install aria2 (`brew install aria2`)".black.onYellow)
                    // Add 1 extra line as we are overwriting with download progress
                    Current.logging.log("")
                }
                return downloadXcodeWithURLSession(
                    xcode,
                    to: destination,
                    progressChanged: progressChanged
                )
            }
        }
    }
    
    public func downloadXcodeWithAria2(_ xcode: Xcode, to destination: Path, aria2Path: Path, progressChanged: @escaping (Progress) -> Void) -> Promise<URL> {
        let cookies = AppleAPI.Current.network.session.configuration.httpCookieStorage?.cookies(for: xcode.url) ?? []
    
        return attemptRetryableTask(maximumRetryCount: 3) {
            let (progress, promise) = Current.shell.downloadWithAria2(
                aria2Path, 
                xcode.url,
                destination,
                cookies
            )
            progressChanged(progress)
            return promise.map { _ in destination.url }
        }
    }

    public func downloadXcodeWithURLSession(_ xcode: Xcode, to destination: Path, progressChanged: @escaping (Progress) -> Void) -> Promise<URL> {
        let resumeDataPath = Path.xcodesApplicationSupport/"Xcode-\(xcode.version).resumedata"
        let persistedResumeData = Current.files.contents(atPath: resumeDataPath.string)
        
        return attemptResumableTask(maximumRetryCount: 3) { resumeData in
            let (progress, promise) = Current.network.downloadTask(with: xcode.url,
                                                                   to: destination.url,
                                                                   resumingWith: resumeData ?? persistedResumeData)
            progressChanged(progress)
            return promise.map { $0.saveLocation }
        }
        .tap { result in
            self.persistOrCleanUpResumeData(at: resumeDataPath, for: result)
        }
    }

<<<<<<< HEAD
    public func installArchivedXcode(_ xcode: Xcode, at archiveURL: URL, to destination: Path, shouldExpandXipInplace: Bool) -> Promise<InstalledXcode> {
=======
    public func installArchivedXcode(_ xcode: Xcode, at archiveURL: URL, to destination: Path, experimentalUnxip: Bool = false) -> Promise<InstalledXcode> {
>>>>>>> bfefa458
        let passwordInput = {
            Promise<String> { seal in
                Current.logging.log("xcodes requires superuser privileges in order to finish installation.")
                guard let password = Current.shell.readSecureLine(prompt: "macOS User Password: ") else { seal.reject(Error.missingSudoerPassword); return }
                seal.fulfill(password + "\n")
            }
        }

        return firstly { () -> Promise<InstalledXcode> in
            let destinationURL = destination.join("Xcode-\(xcode.version.descriptionWithoutBuildMetadata).app").url
            switch archiveURL.pathExtension {
            case "xip":
<<<<<<< HEAD
                return unarchiveAndMoveXIP(at: archiveURL, to: destinationURL, shouldExpandXipInplace: shouldExpandXipInplace).map { xcodeURL in
=======
                return unarchiveAndMoveXIP(at: archiveURL, to: destinationURL, experimentalUnxip: experimentalUnxip).map { xcodeURL in
>>>>>>> bfefa458
                    guard 
                        let path = Path(url: xcodeURL),
                        Current.files.fileExists(atPath: path.string),
                        let installedXcode = InstalledXcode(path: path)
                    else { throw Error.failedToMoveXcodeToDestination(destination) }
                    return installedXcode
                }
            case "dmg":
                throw Error.unsupportedFileFormat(extension: "dmg")
            default:
                throw Error.unsupportedFileFormat(extension: archiveURL.pathExtension)
            }
        }
        .then { xcode -> Promise<InstalledXcode> in
            Current.logging.log(InstallationStep.trashingArchive(archiveName: archiveURL.lastPathComponent).description)
            try Current.files.trashItem(at: archiveURL)
            Current.logging.log(InstallationStep.checkingSecurity.description)

            return when(fulfilled: self.verifySecurityAssessment(of: xcode),
                                   self.verifySigningCertificate(of: xcode.path.url))
                .map { xcode }
        }
        .then { xcode -> Promise<InstalledXcode> in
            Current.logging.log(InstallationStep.finishing.description)

            return self.enableDeveloperMode(passwordInput: passwordInput).map { xcode }
        }
        .then { xcode -> Promise<InstalledXcode> in
            self.approveLicense(for: xcode, passwordInput: passwordInput).map { xcode }
        }
        .then { xcode -> Promise<InstalledXcode> in
            self.installComponents(for: xcode, passwordInput: passwordInput).map { xcode }
        }
    }

    public func uninstallXcode(_ versionString: String, directory: Path) -> Promise<Void> {
        return firstly { () -> Promise<InstalledXcode> in
            guard let version = Version(xcodeVersion: versionString) else {
                Current.logging.log(Error.invalidVersion(versionString).legibleLocalizedDescription)
                return chooseFromInstalledXcodesInteractively(currentPath: "", directory: directory)
            }

            guard let installedXcode = Current.files.installedXcodes(directory).first(withVersion: version) else {
                Current.logging.log(Error.versionNotInstalled(version).legibleLocalizedDescription)
                return chooseFromInstalledXcodesInteractively(currentPath: "", directory: directory)
            }

            return Promise.value(installedXcode)
        }
        .map { ($0, try Current.files.trashItem(at: $0.path.url)) }
        .then { (installedXcode, trashURL) -> Promise<(InstalledXcode, URL)> in
            // If we just uninstalled the selected Xcode, try to select the latest installed version so things don't accidentally break
            Current.shell.xcodeSelectPrintPath()
                .then { output -> Promise<(InstalledXcode, URL)> in
                    if output.out.hasPrefix(installedXcode.path.string),
                       let latestInstalledXcode = Current.files.installedXcodes(directory).sorted(by: { $0.version < $1.version }).last {
                        return selectXcodeAtPath(latestInstalledXcode.path.string)
                            .map { output in
                                Current.logging.log("Selected \(output.out)")
                                return (installedXcode, trashURL)
                            }
                    }
                    else {
                        return Promise.value((installedXcode, trashURL))
                    }
                }
        }
        .done { (installedXcode, trashURL) in
            Current.logging.log("Xcode \(installedXcode.version.appleDescription) moved to Trash: \(trashURL.path)".green)
            Current.shell.exit(0)
        }
    }

    func update(dataSource: DataSource) -> Promise<[Xcode]> {
        return firstly { () -> Promise<Void> in
            loginIfNeeded()
        }
        .then { () -> Promise<[Xcode]> in
            self.xcodeList.update(dataSource: dataSource)
        }
    }

    public func updateAndPrint(dataSource: DataSource, directory: Path) -> Promise<Void> {
        update(dataSource: dataSource)
            .then { xcodes -> Promise<Void> in
                self.printAvailableXcodes(xcodes, installed: Current.files.installedXcodes(directory))
            }
            .done {
                Current.shell.exit(0)
            }
    }

    public func printAvailableXcodes(_ xcodes: [Xcode], installed installedXcodes: [InstalledXcode]) -> Promise<Void> {
        struct ReleasedVersion {
            let version: Version
            let releaseDate: Date?
        }

        var allXcodeVersions = xcodes.map { ReleasedVersion(version: $0.version, releaseDate: $0.releaseDate) }
        for installedXcode in installedXcodes {
            // If an installed version isn't listed online, add the installed version
            if !allXcodeVersions.contains(where: { releasedVersion in
                releasedVersion.version.isEquivalent(to: installedXcode.version)
            }) {
                allXcodeVersions.append(ReleasedVersion(version: installedXcode.version, releaseDate: nil))
            }
            // If an installed version is the same as one that's listed online which doesn't have build metadata, replace it with the installed version with build metadata
            else if let index = allXcodeVersions.firstIndex(where: { releasedVersion in
                releasedVersion.version.isEquivalent(to: installedXcode.version) &&
                releasedVersion.version.buildMetadataIdentifiers.isEmpty
            }) {
                allXcodeVersions[index] = ReleasedVersion(version: installedXcode.version, releaseDate: nil)
            }
        }
        
        return Current.shell.xcodeSelectPrintPath()
            .done { output in
                let selectedInstalledXcodeVersion = installedXcodes.first { output.out.hasPrefix($0.path.string) }.map { $0.version }

                allXcodeVersions
                    .sorted { first, second -> Bool in
                        // Sort prereleases by release date, otherwise sort by version
                        if first.version.isPrerelease, second.version.isPrerelease, let firstDate = first.releaseDate, let secondDate = second.releaseDate {
                            return firstDate < secondDate
                        }
                        return first.version < second.version
                    }
                    .forEach { releasedVersion in
                        var output = releasedVersion.version.appleDescriptionWithBuildIdentifier
                        if installedXcodes.contains(where: { releasedVersion.version.isEquivalent(to: $0.version) }) {
                            if releasedVersion.version == selectedInstalledXcodeVersion {
                                output += " (\("Installed".blue), \("Selected".green))"
                            }
                            else {
                                output += " (\("Installed".blue))"
                            }
                        }
                        Current.logging.log(output)
                    }
            }
    }
    
    public func printInstalledXcodes(directory: Path) -> Promise<Void> {
        Current.shell.xcodeSelectPrintPath()
            .done { pathOutput in
                let installedXcodes = Current.files.installedXcodes(directory)
                    .sorted { $0.version < $1.version }
                let selectedString = "(Selected)"
                
                let lines = installedXcodes.map { installedXcode -> String in
                    var line = installedXcode.version.appleDescriptionWithBuildIdentifier
                    
                    if pathOutput.out.hasPrefix(installedXcode.path.string) {
                        line += " " + selectedString
                    }
                    
                    return line
                }
                
                // Add one so there's always at least one space between columns
                let maxWidthOfFirstColumn = (lines.map(\.count).max() ?? 0) + 1

                for (index, installedXcode) in installedXcodes.enumerated() {
                    var line = lines[index]
                    let widthOfFirstColumnInThisRow = line.count
                    let spaceBetweenFirstAndSecondColumns = maxWidthOfFirstColumn - widthOfFirstColumnInThisRow
                    
                    line = line.replacingOccurrences(of: selectedString, with: selectedString.green)
                    
                    // If outputting to an interactive terminal, align the columns so they're easier for a human to read
                    // Otherwise, separate columns by a tab character so it's easier for a computer to split up
                    if Current.shell.isatty() {
                        line += Array(repeating: " ", count: max(spaceBetweenFirstAndSecondColumns, 0))
                        line += "\(installedXcode.path.string)"
                    } else {
                        line += "\t\(installedXcode.path.string)"
                    }
                    
                    Current.logging.log(line)
                }
            }
    }

<<<<<<< HEAD
    func unarchiveAndMoveXIP(at source: URL, to destination: URL, shouldExpandXipInplace: Bool) -> Promise<URL> {
        let xcodeExpansionDirectory = Current.files.xcodeExpansionDirectory(archiveURL: source, xcodeURL: destination, shouldExpandInplace: shouldExpandXipInplace)
        return firstly { () -> Promise<ProcessOutput> in
            Current.logging.log(InstallationStep.unarchiving.description)
            return Current.shell.unxip(source, xcodeExpansionDirectory)
=======
    func unarchiveAndMoveXIP(at source: URL, to destination: URL, experimentalUnxip: Bool) -> Promise<URL> {
        return firstly { () -> Promise<Void> in
            Current.logging.log(InstallationStep.unarchiving(experimentalUnxip: experimentalUnxip).description)
            
            if experimentalUnxip, #available(macOS 11, *) {
                return Promise { seal in
                    Task.detached {
                        let output = source.deletingLastPathComponent()
                        let options = UnxipOptions(input: source, output: output)

                        do {
                            try await Unxip(options: options).run()
                            seal.resolve(.fulfilled(()))
                        } catch {
                            seal.reject(error)
                        }
                    }
                }
            }

            return Current.shell.unxip(source)
>>>>>>> bfefa458
                .recover { (error) throws -> Promise<ProcessOutput> in
                    if case Process.PMKError.execution(_, _, let standardError) = error,
                       standardError?.contains("damaged and can’t be expanded") == true {
                        throw Error.damagedXIP(url: source)
                    }
                    throw error
                }
                .map { _ in () }
        }
        .map { _ -> URL in
            Current.logging.log(InstallationStep.moving(destination: destination.path).description)

            let xcodeURL = xcodeExpansionDirectory.appendingPathComponent("Xcode.app")
            let xcodeBetaURL = xcodeExpansionDirectory.appendingPathComponent("Xcode-beta.app")
            if Current.files.fileExists(atPath: xcodeURL.path) {
                try Current.files.moveItem(at: xcodeURL, to: destination)
            }
            else if Current.files.fileExists(atPath: xcodeBetaURL.path) {
                try Current.files.moveItem(at: xcodeBetaURL, to: destination)
            }

            return destination
        }
    }

    public func verifySecurityAssessment(of xcode: InstalledXcode) -> Promise<Void> {
        return Current.shell.spctlAssess(xcode.path.url)
            .recover { (error: Swift.Error) throws -> Promise<ProcessOutput> in
                var output = ""
                if case let Process.PMKError.execution(_, possibleOutput, possibleError) = error {
                    output = [possibleOutput, possibleError].compactMap { $0 }.joined(separator: "\n")
                }
                throw Error.failedSecurityAssessment(xcode: xcode, output: output)
            }
            .asVoid()
    }

    func verifySigningCertificate(of url: URL) -> Promise<Void> {
        return Current.shell.codesignVerify(url)
            .recover { error -> Promise<ProcessOutput> in
                var output = ""
                if case let Process.PMKError.execution(_, possibleOutput, possibleError) = error {
                    output = [possibleOutput, possibleError].compactMap { $0 }.joined(separator: "\n")
                }
                throw Error.codesignVerifyFailed(output: output)
            }
            .map { output -> CertificateInfo in
                // codesign prints to stderr
                return self.parseCertificateInfo(output.err)
            }
            .done { cert in
                guard
                    cert.teamIdentifier == XcodeInstaller.XcodeTeamIdentifier,
                    cert.authority == XcodeInstaller.XcodeCertificateAuthority
                else { throw Error.unexpectedCodeSigningIdentity(identifier: cert.teamIdentifier, certificateAuthority: cert.authority) }
            }
    }

    public struct CertificateInfo {
        public var authority: [String]
        public var teamIdentifier: String
        public var bundleIdentifier: String
    }

    public func parseCertificateInfo(_ rawInfo: String) -> CertificateInfo {
        var info = CertificateInfo(authority: [], teamIdentifier: "", bundleIdentifier: "")

        for part in rawInfo.trimmingCharacters(in: .whitespacesAndNewlines).components(separatedBy: .newlines) {
            if part.hasPrefix("Authority") {
                info.authority.append(part.components(separatedBy: "=")[1])
            }
            if part.hasPrefix("TeamIdentifier") {
                info.teamIdentifier = part.components(separatedBy: "=")[1]
            }
            if part.hasPrefix("Identifier") {
                info.bundleIdentifier = part.components(separatedBy: "=")[1]
            }
        }

        return info
    }

    func enableDeveloperMode(passwordInput: @escaping () -> Promise<String>) -> Promise<Void> {
        return firstly { () -> Promise<String?> in
            Current.shell.authenticateSudoerIfNecessary(passwordInput: passwordInput)
        }
        .then { possiblePassword -> Promise<String?> in
            return Current.shell.devToolsSecurityEnable(possiblePassword).map { _ in possiblePassword }
        }
        .then { possiblePassword in
            return Current.shell.addStaffToDevelopersGroup(possiblePassword).asVoid()
        }
    }

    func approveLicense(for xcode: InstalledXcode, passwordInput: @escaping () -> Promise<String>) -> Promise<Void> {
        return firstly { () -> Promise<String?> in
            Current.shell.authenticateSudoerIfNecessary(passwordInput: passwordInput)
        }
        .then { possiblePassword in
            return Current.shell.acceptXcodeLicense(xcode, possiblePassword).asVoid()
        }
    }

    func installComponents(for xcode: InstalledXcode, passwordInput: @escaping () -> Promise<String>) -> Promise<Void> {
        return firstly { () -> Promise<String?> in
            Current.shell.authenticateSudoerIfNecessary(passwordInput: passwordInput)
        }
        .then { possiblePassword -> Promise<Void> in
            Current.shell.runFirstLaunch(xcode, possiblePassword).asVoid()
        }
        .then { () -> Promise<(String, String, String)> in
            return when(fulfilled:
                Current.shell.getUserCacheDir().map { $0.out },
                Current.shell.buildVersion().map { $0.out },
                Current.shell.xcodeBuildVersion(xcode).map { $0.out }
            )
        }
        .then { cacheDirectory, macOSBuildVersion, toolsVersion -> Promise<Void> in
            return Current.shell.touchInstallCheck(cacheDirectory, macOSBuildVersion, toolsVersion).asVoid()
        }
    }
}

private extension XcodeInstaller {
    func persistOrCleanUpResumeData<T>(at path: Path, for result: Result<T>) {
        switch result {
        case .fulfilled:
            try? Current.files.removeItem(at: path.url)
        case .rejected(let error):
            guard let resumeData = (error as NSError).userInfo[NSURLSessionDownloadTaskResumeData] as? Data else { return }
            Current.files.createFile(atPath: path.string, contents: resumeData)
        }
    }
}<|MERGE_RESOLUTION|>--- conflicted
+++ resolved
@@ -163,15 +163,9 @@
         case aria2(Path)
     }
 
-<<<<<<< HEAD
-    public func install(_ installationType: InstallationType, dataSource: DataSource, downloader: Downloader, destination: Path, shouldExpandXipInplace: Bool) -> Promise<Void> {
+    public func install(_ installationType: InstallationType, dataSource: DataSource, downloader: Downloader, destination: Path, experimentalUnxip: Bool = false, shouldExpandXipInplace: Bool) -> Promise<Void> {
         return firstly { () -> Promise<InstalledXcode> in
-            return self.install(installationType, dataSource: dataSource, downloader: downloader, destination: destination, shouldExpandXipInplace: shouldExpandXipInplace, attemptNumber: 0)
-=======
-    public func install(_ installationType: InstallationType, dataSource: DataSource, downloader: Downloader, destination: Path, experimentalUnxip: Bool = false) -> Promise<Void> {
-        return firstly { () -> Promise<InstalledXcode> in
-            return self.install(installationType, dataSource: dataSource, downloader: downloader, destination: destination, attemptNumber: 0, experimentalUnxip: experimentalUnxip)
->>>>>>> bfefa458
+            return self.install(installationType, dataSource: dataSource, downloader: downloader, destination: destination, attemptNumber: 0, experimentalUnxip: experimentalUnxip, shouldExpandXipInplace: shouldExpandXipInplace)
         }
         .done { xcode in
             Current.logging.log("\nXcode \(xcode.version.descriptionWithoutBuildMetadata) has been installed to \(xcode.path.string)".green)
@@ -179,20 +173,12 @@
         }
     }
     
-<<<<<<< HEAD
-    private func install(_ installationType: InstallationType, dataSource: DataSource, downloader: Downloader, destination: Path, shouldExpandXipInplace: Bool, attemptNumber: Int) -> Promise<InstalledXcode> {
-=======
-    private func install(_ installationType: InstallationType, dataSource: DataSource, downloader: Downloader, destination: Path, attemptNumber: Int, experimentalUnxip: Bool) -> Promise<InstalledXcode> {
->>>>>>> bfefa458
+    private func install(_ installationType: InstallationType, dataSource: DataSource, downloader: Downloader, destination: Path, attemptNumber: Int, experimentalUnxip: Bool, shouldExpandXipInplace: Bool) -> Promise<InstalledXcode> {
         return firstly { () -> Promise<(Xcode, URL)> in
             return self.getXcodeArchive(installationType, dataSource: dataSource, downloader: downloader, destination: destination, willInstall: true)
         }
         .then { xcode, url -> Promise<InstalledXcode> in
-<<<<<<< HEAD
-            return self.installArchivedXcode(xcode, at: url, to: destination, shouldExpandXipInplace: shouldExpandXipInplace)
-=======
-            return self.installArchivedXcode(xcode, at: url, to: destination, experimentalUnxip: experimentalUnxip)
->>>>>>> bfefa458
+            return self.installArchivedXcode(xcode, at: url, to: destination, experimentalUnxip: experimentalUnxip, shouldExpandXipInplace: shouldExpandXipInplace)
         }
         .recover { error -> Promise<InstalledXcode> in
             switch error {
@@ -209,11 +195,7 @@
                         Current.logging.log(error.legibleLocalizedDescription.red)
                         Current.logging.log("Removing damaged XIP and re-attempting installation.\n")
                         try Current.files.removeItem(at: damagedXIPURL)
-<<<<<<< HEAD
-                        return self.install(installationType, dataSource: dataSource, downloader: downloader, destination: destination, shouldExpandXipInplace: shouldExpandXipInplace, attemptNumber: attemptNumber + 1)
-=======
-                        return self.install(installationType, dataSource: dataSource, downloader: downloader, destination: destination, attemptNumber: attemptNumber + 1, experimentalUnxip: experimentalUnxip)
->>>>>>> bfefa458
+                        return self.install(installationType, dataSource: dataSource, downloader: downloader, destination: destination, attemptNumber: attemptNumber + 1, experimentalUnxip: experimentalUnxip, shouldExpandXipInplace: shouldExpandXipInplace)
                     }
                 }
             default:
@@ -546,11 +528,7 @@
         }
     }
 
-<<<<<<< HEAD
-    public func installArchivedXcode(_ xcode: Xcode, at archiveURL: URL, to destination: Path, shouldExpandXipInplace: Bool) -> Promise<InstalledXcode> {
-=======
-    public func installArchivedXcode(_ xcode: Xcode, at archiveURL: URL, to destination: Path, experimentalUnxip: Bool = false) -> Promise<InstalledXcode> {
->>>>>>> bfefa458
+    public func installArchivedXcode(_ xcode: Xcode, at archiveURL: URL, to destination: Path, experimentalUnxip: Bool = false, shouldExpandXipInplace: Bool) -> Promise<InstalledXcode> {
         let passwordInput = {
             Promise<String> { seal in
                 Current.logging.log("xcodes requires superuser privileges in order to finish installation.")
@@ -563,11 +541,7 @@
             let destinationURL = destination.join("Xcode-\(xcode.version.descriptionWithoutBuildMetadata).app").url
             switch archiveURL.pathExtension {
             case "xip":
-<<<<<<< HEAD
-                return unarchiveAndMoveXIP(at: archiveURL, to: destinationURL, shouldExpandXipInplace: shouldExpandXipInplace).map { xcodeURL in
-=======
-                return unarchiveAndMoveXIP(at: archiveURL, to: destinationURL, experimentalUnxip: experimentalUnxip).map { xcodeURL in
->>>>>>> bfefa458
+                return unarchiveAndMoveXIP(at: archiveURL, to: destinationURL, experimentalUnxip: experimentalUnxip, shouldExpandXipInplace: shouldExpandXipInplace).map { xcodeURL in
                     guard 
                         let path = Path(url: xcodeURL),
                         Current.files.fileExists(atPath: path.string),
@@ -751,22 +725,15 @@
             }
     }
 
-<<<<<<< HEAD
-    func unarchiveAndMoveXIP(at source: URL, to destination: URL, shouldExpandXipInplace: Bool) -> Promise<URL> {
+    func unarchiveAndMoveXIP(at source: URL, to destination: URL, experimentalUnxip: Bool, shouldExpandXipInplace: Bool) -> Promise<URL> {
         let xcodeExpansionDirectory = Current.files.xcodeExpansionDirectory(archiveURL: source, xcodeURL: destination, shouldExpandInplace: shouldExpandXipInplace)
-        return firstly { () -> Promise<ProcessOutput> in
-            Current.logging.log(InstallationStep.unarchiving.description)
-            return Current.shell.unxip(source, xcodeExpansionDirectory)
-=======
-    func unarchiveAndMoveXIP(at source: URL, to destination: URL, experimentalUnxip: Bool) -> Promise<URL> {
         return firstly { () -> Promise<Void> in
             Current.logging.log(InstallationStep.unarchiving(experimentalUnxip: experimentalUnxip).description)
             
             if experimentalUnxip, #available(macOS 11, *) {
                 return Promise { seal in
                     Task.detached {
-                        let output = source.deletingLastPathComponent()
-                        let options = UnxipOptions(input: source, output: output)
+                        let options = UnxipOptions(input: source, output: xcodeExpansionDirectory)
 
                         do {
                             try await Unxip(options: options).run()
@@ -778,8 +745,7 @@
                 }
             }
 
-            return Current.shell.unxip(source)
->>>>>>> bfefa458
+            return Current.shell.unxip(source, xcodeExpansionDirectory)
                 .recover { (error) throws -> Promise<ProcessOutput> in
                     if case Process.PMKError.execution(_, _, let standardError) = error,
                        standardError?.contains("damaged and can’t be expanded") == true {
