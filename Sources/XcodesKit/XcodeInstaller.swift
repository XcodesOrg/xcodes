--- conflicted
+++ resolved
@@ -166,15 +166,9 @@
         case aria2(Path)
     }
 
-<<<<<<< HEAD
-    public func install(_ installationType: InstallationType, dataSource: DataSource, downloader: Downloader, destination: Path, experimentalUnxip: Bool = false, shouldExpandXipInplace: Bool) -> Promise<Void> {
+    public func install(_ installationType: InstallationType, dataSource: DataSource, downloader: Downloader, destination: Path, experimentalUnxip: Bool = false, shouldExpandXipInplace: Bool, emptyTrash: Bool, noSuperuser: Bool) -> Promise<Void> {
         return firstly { () -> Promise<InstalledXcode> in
-            return self.install(installationType, dataSource: dataSource, downloader: downloader, destination: destination, attemptNumber: 0, experimentalUnxip: experimentalUnxip, shouldExpandXipInplace: shouldExpandXipInplace)
-=======
-    public func install(_ installationType: InstallationType, dataSource: DataSource, downloader: Downloader, destination: Path, experimentalUnxip: Bool = false, emptyTrash: Bool, noSuperuser: Bool) -> Promise<Void> {
-        return firstly { () -> Promise<InstalledXcode> in
-            return self.install(installationType, dataSource: dataSource, downloader: downloader, destination: destination, attemptNumber: 0, experimentalUnxip: experimentalUnxip, emptyTrash: emptyTrash, noSuperuser: noSuperuser)
->>>>>>> d18bf481
+            return self.install(installationType, dataSource: dataSource, downloader: downloader, destination: destination, attemptNumber: 0, experimentalUnxip: experimentalUnxip, shouldExpandXipInplace: shouldExpandXipInplace, emptyTrash: emptyTrash, noSuperuser: noSuperuser)
         }
         .done { xcode in
             Current.logging.log("\nXcode \(xcode.version.descriptionWithoutBuildMetadata) has been installed to \(xcode.path.string)".green)
@@ -182,20 +176,12 @@
         }
     }
     
-<<<<<<< HEAD
-    private func install(_ installationType: InstallationType, dataSource: DataSource, downloader: Downloader, destination: Path, attemptNumber: Int, experimentalUnxip: Bool, shouldExpandXipInplace: Bool) -> Promise<InstalledXcode> {
-=======
-    private func install(_ installationType: InstallationType, dataSource: DataSource, downloader: Downloader, destination: Path, attemptNumber: Int, experimentalUnxip: Bool, emptyTrash: Bool, noSuperuser: Bool) -> Promise<InstalledXcode> {
->>>>>>> d18bf481
+    private func install(_ installationType: InstallationType, dataSource: DataSource, downloader: Downloader, destination: Path, attemptNumber: Int, experimentalUnxip: Bool, shouldExpandXipInplace: Bool, emptyTrash: Bool, noSuperuser: Bool) -> Promise<InstalledXcode> {
         return firstly { () -> Promise<(Xcode, URL)> in
             return self.getXcodeArchive(installationType, dataSource: dataSource, downloader: downloader, destination: destination, willInstall: true)
         }
         .then { xcode, url -> Promise<InstalledXcode> in
-<<<<<<< HEAD
-            return self.installArchivedXcode(xcode, at: url, to: destination, experimentalUnxip: experimentalUnxip, shouldExpandXipInplace: shouldExpandXipInplace)
-=======
-            return self.installArchivedXcode(xcode, at: url, to: destination, experimentalUnxip: experimentalUnxip, emptyTrash: emptyTrash, noSuperuser: noSuperuser)
->>>>>>> d18bf481
+            return self.installArchivedXcode(xcode, at: url, to: destination, experimentalUnxip: experimentalUnxip, shouldExpandXipInplace: shouldExpandXipInplace, emptyTrash: emptyTrash, noSuperuser: noSuperuser)
         }
         .recover { error -> Promise<InstalledXcode> in
             switch error {
@@ -212,11 +198,7 @@
                         Current.logging.log(error.legibleLocalizedDescription.red)
                         Current.logging.log("Removing damaged XIP and re-attempting installation.\n")
                         try Current.files.removeItem(at: damagedXIPURL)
-<<<<<<< HEAD
-                        return self.install(installationType, dataSource: dataSource, downloader: downloader, destination: destination, attemptNumber: attemptNumber + 1, experimentalUnxip: experimentalUnxip, shouldExpandXipInplace: shouldExpandXipInplace)
-=======
-                        return self.install(installationType, dataSource: dataSource, downloader: downloader, destination: destination, attemptNumber: attemptNumber + 1, experimentalUnxip: experimentalUnxip, emptyTrash: emptyTrash, noSuperuser: noSuperuser)
->>>>>>> d18bf481
+                        return self.install(installationType, dataSource: dataSource, downloader: downloader, destination: destination, attemptNumber: attemptNumber + 1, experimentalUnxip: experimentalUnxip, shouldExpandXipInplace: shouldExpandXipInplace, emptyTrash: emptyTrash, noSuperuser: noSuperuser)
                     }
                 }
             default:
@@ -553,19 +535,7 @@
         }
     }
 
-<<<<<<< HEAD
-    public func installArchivedXcode(_ xcode: Xcode, at archiveURL: URL, to destination: Path, experimentalUnxip: Bool = false, shouldExpandXipInplace: Bool) -> Promise<InstalledXcode> {
-        let passwordInput = {
-            Promise<String> { seal in
-                Current.logging.log("xcodes requires superuser privileges in order to finish installation.")
-                guard let password = Current.shell.readSecureLine(prompt: "macOS User Password: ") else { seal.reject(Error.missingSudoerPassword); return }
-                seal.fulfill(password + "\n")
-            }
-        }
-
-=======
-    public func installArchivedXcode(_ xcode: Xcode, at archiveURL: URL, to destination: Path, experimentalUnxip: Bool = false, emptyTrash: Bool, noSuperuser: Bool) -> Promise<InstalledXcode> {
->>>>>>> d18bf481
+    public func installArchivedXcode(_ xcode: Xcode, at archiveURL: URL, to destination: Path, experimentalUnxip: Bool = false, shouldExpandXipInplace: Bool, emptyTrash: Bool, noSuperuser: Bool) -> Promise<InstalledXcode> {
         return firstly { () -> Promise<InstalledXcode> in
             let destinationURL = destination.join("Xcode-\(xcode.version.descriptionWithoutBuildMetadata).app").url
             switch archiveURL.pathExtension {
