import Foundation
import ArgumentParser
import Version
import PromiseKit
import XcodesKit
import LegibleError
import Path
import Rainbow

func getDirectory(possibleDirectory: String?, default: Path = Path.root.join("Applications")) -> Path {
    let directory = possibleDirectory.flatMap(Path.init) ??
        ProcessInfo.processInfo.environment["XCODES_DIRECTORY"].flatMap(Path.init) ?? 
        `default`
    guard directory.isDirectory else {
        Current.logging.log("Directory argument must be a directory, but was provided \(directory.string).".red)
        exit(1)
    }
    return directory
}

struct GlobalDirectoryOption: ParsableArguments {
    @Option(help: "The directory where your Xcodes are installed. Defaults to /Applications.", 
            completion: .directory)
    var directory: String?
}

struct GlobalDataSourceOption: ParsableArguments {
    @Option(
        help: ArgumentParser.ArgumentHelp(
            "The data source for available Xcode versions.",
            discussion: """
                The Apple data source ("apple") scrapes the Apple Developer website. It will always show the latest releases that are available, but is more fragile.

                Xcode Releases ("xcodeReleases") is an unofficial list of Xcode releases. It's provided as well-formed data, contains extra information that is not readily available from Apple, and is less likely to break if Apple redesigns their developer website.
                """
        )
    )
    var dataSource: DataSource = .xcodeReleases
}

struct GlobalColorOption: ParsableArguments {
    @Flag(
        inversion: .prefixedNo,
        help: ArgumentHelp(
            "Determines whether output should be colored.",
            discussion: """
                xcodes will also disable colored output if its not running in an interactive terminal, if the NO_COLOR environment variable is set, or if the TERM environment variable is set to "dumb". 
                """
        )
    )
    var color: Bool = true
}

struct Xcodes: ParsableCommand {
    static var configuration = CommandConfiguration(
        abstract: "Manage the Xcodes installed on your Mac",
        shouldDisplay: true,
        subcommands: [Download.self, Install.self, Installed.self, List.self, Select.self, Uninstall.self, Update.self, Version.self, Signout.self]
    )
    
    static var xcodesConfiguration = Configuration()
    static let xcodeList = XcodeList()
    static var installer: XcodeInstaller!

    static func main() {
        try? xcodesConfiguration.load()
        installer = XcodeInstaller(configuration: xcodesConfiguration, xcodeList: xcodeList)
        migrateApplicationSupportFiles()
        
        self.main(nil)
    }
    
    struct Download: ParsableCommand {
        static var configuration = CommandConfiguration(
            abstract: "Download a specific version of Xcode",
            discussion: """
                        By default, xcodes will use a URLSession to download the specified version. If aria2 (https://aria2.github.io, available in Homebrew) is installed, either somewhere in PATH or at the path specified by the --aria2 flag, then it will be used instead. aria2 will use up to 16 connections to download Xcode 3-5x faster. If you have aria2 installed and would prefer to not use it, you can use the --no-aria2 flag.

                        EXAMPLES:
                          xcodes download 10.2.1
                          xcodes download 11 Beta 7
                          xcodes download 11.2 GM seed
                          xcodes download 9.0 --directory ~/Archive
                          xcodes download --latest-prerelease
                        """
        )
        
        @Argument(help: "The version to download",
                  completion: .custom { args in xcodeList.availableXcodes.sorted { $0.version < $1.version }.map { $0.version.appleDescription } })
        var version: [String] = []
        
        @Flag(help: "Update and then download the latest non-prerelease version available.")
        var latest: Bool = false
        
        @Flag(help: "Update and then download the latest prerelease version available, including GM seeds and GMs.")
        var latestPrerelease = false
        
        @Option(help: "The path to an aria2 executable. Searches $PATH by default.", 
                completion: .file())
        var aria2: String?
        
        @Flag(help: "Don't use aria2 to download Xcode, even if its available.")
        var noAria2: Bool = false
        
        @Option(help: "The directory to download Xcode to. Defaults to ~/Downloads.", 
                completion: .directory)
        var directory: String?
        
        @OptionGroup
        var globalDataSource: GlobalDataSourceOption

        @OptionGroup
        var globalColor: GlobalColorOption
        
        func run() {
            Rainbow.enabled = Rainbow.enabled && globalColor.color

            let versionString = version.joined(separator: " ")
            
            let installation: XcodeInstaller.InstallationType
            // Deliberately not using InstallationType.path here as it doesn't make sense to download an Xcode from a .xip that's already on disk
            if latest {
                installation = .latest
            } else if latestPrerelease {
                installation = .latestPrerelease
            } else {
                installation = .version(versionString)
            }
            
            var downloader = XcodeInstaller.Downloader.urlSession
            if let aria2Path = aria2.flatMap(Path.init) ?? Current.shell.findExecutable("aria2c"),
               aria2Path.exists,
               noAria2 == false {
                downloader = .aria2(aria2Path)
            }
            
            let destination = getDirectory(possibleDirectory: directory, default: Path.home.join("Downloads"))

            installer.download(installation, dataSource: globalDataSource.dataSource, downloader: downloader, destinationDirectory: destination)
                .catch { error in
                    Install.processDownloadOrInstall(error: error)
                }
            
            RunLoop.current.run()
        }
    }
    
    struct Install: ParsableCommand {
        static var configuration = CommandConfiguration(
            abstract: "Download and install a specific version of Xcode",
            discussion: """
                        By default, xcodes will use a URLSession to download the specified version. If aria2 (https://aria2.github.io, available in Homebrew) is installed, either somewhere in PATH or at the path specified by the --aria2 flag, then it will be used instead. aria2 will use up to 16 connections to download Xcode 3-5x faster. If you have aria2 installed and would prefer to not use it, you can use the --no-aria2 flag.

                        EXAMPLES:
                          xcodes install 10.2.1
                          xcodes install 11 Beta 7
                          xcodes install 11.2 GM seed
                          xcodes install 9.0 --path ~/Archive/Xcode_9.xip
                          xcodes install --latest-prerelease
                          xcodes install --latest --directory "/Volumes/Bag Of Holding/"
                        """
        )
        
        @Argument(help: "The version to install",
                  completion: .custom { args in xcodeList.availableXcodes.sorted { $0.version < $1.version }.map { $0.version.appleDescription } })
        var version: [String] = []
        
        @Option(name: .customLong("path"),
                help: "Local path to Xcode .xip",
                completion: .file(extensions: ["xip"]))
        var pathString: String?
        
        @Flag(help: "Update and then install the latest non-prerelease version available.")
        var latest: Bool = false
        
        @Flag(help: "Update and then install the latest prerelease version available, including GM seeds and GMs.")
        var latestPrerelease = false
        
        @Option(help: "The path to an aria2 executable. Searches $PATH by default.", 
                completion: .file())
        var aria2: String?
        
        @Flag(help: "Don't use aria2 to download Xcode, even if its available.")
        var noAria2: Bool = false
        
        @Flag(help: "Use the experimental unxip functionality. May speed up unarchiving by up to 2-3x.")
        var experimentalUnxip: Bool = false

        @Flag(help: "Don't ask for superuser (root) permission. Some optional steps of the installation will be skipped.")
        var noSuperuser: Bool = false
        
        @Flag(help: "Completely delete Xcode .xip after installation, instead of keeping it on the user's Trash.")
        var emptyTrash: Bool = false
        
        @Option(help: "The directory to install Xcode into. Defaults to /Applications.",
                completion: .directory)
        var directory: String?
        
        @Flag(help: "Expands (decompress) Xcode .xip on the same directory it's downloaded, instead of using a temporal directory.")
        var expandXipInplace: Bool = false
        
        @OptionGroup
        var globalDataSource: GlobalDataSourceOption

        @OptionGroup
        var globalColor: GlobalColorOption
        
        func run() {
            Rainbow.enabled = Rainbow.enabled && globalColor.color

            let versionString = version.joined(separator: " ")
            
            let installation: XcodeInstaller.InstallationType
            if latest {
                installation = .latest
            } else if latestPrerelease {
                installation = .latestPrerelease
            } else if let pathString = pathString, let path = Path(pathString) {
                installation = .path(versionString, path)
            } else {
                installation = .version(versionString)
            }
            
            var downloader = XcodeInstaller.Downloader.urlSession
            if let aria2Path = aria2.flatMap(Path.init) ?? Current.shell.findExecutable("aria2c"),
               aria2Path.exists,
               noAria2 == false {
                downloader = .aria2(aria2Path)
            }
            
            let destination = getDirectory(possibleDirectory: directory)
            
<<<<<<< HEAD
            installer.install(installation, dataSource: globalDataSource.dataSource, downloader: downloader, destination: destination, experimentalUnxip: experimentalUnxip, shouldExpandXipInplace: expandXipInplace)
=======
            installer.install(installation, dataSource: globalDataSource.dataSource, downloader: downloader, destination: destination, experimentalUnxip: experimentalUnxip, emptyTrash: emptyTrash, noSuperuser: noSuperuser)
>>>>>>> d18bf481
                .done { Install.exit() }
                .catch { error in
                    Install.processDownloadOrInstall(error: error)
                }
            
            RunLoop.current.run()
        }
    }
    
    struct Installed: ParsableCommand {
        static var configuration = CommandConfiguration(
            abstract: "List the versions of Xcode that are installed"
        )
        
        @OptionGroup
        var globalDirectory: GlobalDirectoryOption
        
        @OptionGroup
        var globalColor: GlobalColorOption
        
        func run() {
            Rainbow.enabled = Rainbow.enabled && globalColor.color

            let directory = getDirectory(possibleDirectory: globalDirectory.directory)
            
            installer.printInstalledXcodes(directory: directory)
                .done { Installed.exit() }
                .catch { error in Installed.exit(withLegibleError: error) }
            
            RunLoop.current.run()
        }
    }
    
    struct List: ParsableCommand {
        static var configuration = CommandConfiguration(
            abstract: "List all versions of Xcode that are available to install"
        )
        
        @OptionGroup
        var globalDirectory: GlobalDirectoryOption
        
        @OptionGroup
        var globalDataSource: GlobalDataSourceOption

        @OptionGroup
        var globalColor: GlobalColorOption
        
        func run() {
            Rainbow.enabled = Rainbow.enabled && globalColor.color

            let directory = getDirectory(possibleDirectory: globalDirectory.directory)
            
            firstly { () -> Promise<Void> in
                if xcodeList.shouldUpdate {
                    return installer.updateAndPrint(dataSource: globalDataSource.dataSource, directory: directory)
                }
                else {
                    return installer.printAvailableXcodes(xcodeList.availableXcodes, installed: Current.files.installedXcodes(directory))
                }
            }
            .done { List.exit() }
            .catch { error in List.exit(withLegibleError: error) }
            
            RunLoop.current.run()
        }
    }
    
    struct Select: ParsableCommand {
        static var configuration = CommandConfiguration(
            abstract: "Change the selected Xcode",
            discussion: """
                        Run without any arguments to interactively select from a list, or provide an absolute path.

                        EXAMPLES:
                          xcodes select
                          xcodes select 11.4.0
                          xcodes select /Applications/Xcode-11.4.0.app
                          xcodes select -p
                        """
        )
        
        @ArgumentParser.Flag(name: [.customShort("p"), .customLong("print-path")], help: "Print the path of the selected Xcode")
        var print: Bool = false
        
        @Argument(help: "Version or path",
                  completion: .custom { _ in Current.files.installedXcodes(getDirectory(possibleDirectory: nil)).sorted { $0.version < $1.version }.map { $0.version.appleDescription } })
        var versionOrPath: [String] = []
        
        @OptionGroup
        var globalDirectory: GlobalDirectoryOption
        
        @OptionGroup
        var globalColor: GlobalColorOption
        
        func run() {
            Rainbow.enabled = Rainbow.enabled && globalColor.color

            let directory = getDirectory(possibleDirectory: globalDirectory.directory)
            
            selectXcode(shouldPrint: print, pathOrVersion: versionOrPath.joined(separator: " "), directory: directory)
                .done { Select.exit() }
                .catch { error in Select.exit(withLegibleError: error) }
            
            RunLoop.current.run()
        }
    }
        
    struct Uninstall: ParsableCommand {
        static var configuration = CommandConfiguration(
            abstract: "Uninstall a version of Xcode",
            discussion: """
                        Run without any arguments to interactively select from a list.

                        EXAMPLES:
                          xcodes uninstall
                          xcodes uninstall 11.4.0
                        """
        )
        
        @Argument(help: "The version to uninstall",
                  completion: .custom { _ in Current.files.installedXcodes(getDirectory(possibleDirectory: nil)).sorted { $0.version < $1.version }.map { $0.version.appleDescription } })
        var version: [String] = []
        
        @Flag(help: "Completely delete Xcode, instead of keeping it on the user's Trash.")
        var emptyTrash: Bool = false
        
        @OptionGroup
        var globalDirectory: GlobalDirectoryOption
        
        @OptionGroup
        var globalColor: GlobalColorOption
        
        func run() {
            Rainbow.enabled = Rainbow.enabled && globalColor.color

            let directory = getDirectory(possibleDirectory: globalDirectory.directory)

            installer.uninstallXcode(version.joined(separator: " "), directory: directory, emptyTrash: emptyTrash)
                .done { Uninstall.exit() }
                .catch { error in Uninstall.exit(withLegibleError: error) }
            
            RunLoop.current.run()
        }
    }
    
    struct Update: ParsableCommand {
        static var configuration = CommandConfiguration(
            abstract: "Update the list of available versions of Xcode"
        )
        
        @OptionGroup
        var globalDirectory: GlobalDirectoryOption
        
        @OptionGroup
        var globalDataSource: GlobalDataSourceOption

        @OptionGroup
        var globalColor: GlobalColorOption
        
        func run() {
            Rainbow.enabled = Rainbow.enabled && globalColor.color

            let directory = getDirectory(possibleDirectory: globalDirectory.directory)
            
            installer.updateAndPrint(dataSource: globalDataSource.dataSource, directory: directory)
                .done { Update.exit() }
                .catch { error in Update.exit(withLegibleError: error) }
            
            RunLoop.current.run()
        }
    }
    
    struct Version: ParsableCommand {
        static var configuration = CommandConfiguration(
            abstract: "Print the version number of xcodes itself"
        )
        
        @OptionGroup
        var globalColor: GlobalColorOption
        
        func run() {
            Rainbow.enabled = Rainbow.enabled && globalColor.color

            Current.logging.log(XcodesKit.version.description)
        }
    }
    
    struct Signout: ParsableCommand {
        static var configuration = CommandConfiguration(
            abstract: "Clears the stored username and password"
        )
        
        @OptionGroup
        var globalColor: GlobalColorOption
        
        func run() {
            Rainbow.enabled = Rainbow.enabled && globalColor.color
            
            installer.logout()
                .done {
                    Current.logging.log("Successfully signed out".green)
                    Signout.exit()
                }
                .recover { error in
                    Current.logging.log(error.legibleLocalizedDescription)
                    Signout.exit()
                }
            
            RunLoop.current.run()
        }
    }
}

// @main doesn't work yet because of https://bugs.swift.org/browse/SR-12683
Xcodes.main()<|MERGE_RESOLUTION|>--- conflicted
+++ resolved
@@ -230,11 +230,7 @@
             
             let destination = getDirectory(possibleDirectory: directory)
             
-<<<<<<< HEAD
-            installer.install(installation, dataSource: globalDataSource.dataSource, downloader: downloader, destination: destination, experimentalUnxip: experimentalUnxip, shouldExpandXipInplace: expandXipInplace)
-=======
-            installer.install(installation, dataSource: globalDataSource.dataSource, downloader: downloader, destination: destination, experimentalUnxip: experimentalUnxip, emptyTrash: emptyTrash, noSuperuser: noSuperuser)
->>>>>>> d18bf481
+            installer.install(installation, dataSource: globalDataSource.dataSource, downloader: downloader, destination: destination, experimentalUnxip: experimentalUnxip, shouldExpandXipInplace: expandXipInplace, emptyTrash: emptyTrash, noSuperuser: noSuperuser)
                 .done { Install.exit() }
                 .catch { error in
                     Install.processDownloadOrInstall(error: error)
