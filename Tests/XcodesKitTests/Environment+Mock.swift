--- conflicted
+++ resolved
@@ -16,17 +16,13 @@
     static var processOutputMock: ProcessOutput = (0, "", "")
 
     static var mock = Shell(
-<<<<<<< HEAD
         unxip: { _, _ in return Promise.value(Shell.processOutputMock) },
-=======
-        unxip: { _ in return Promise.value(Shell.processOutputMock) },
         mountDmg: { _ in return Promise.value(Shell.processOutputMock) },
         unmountDmg: { _ in return Promise.value(Shell.processOutputMock) },
         expandPkg: { _, _ in return Promise.value(Shell.processOutputMock) },
         createPkg: { _, _ in return Promise.value(Shell.processOutputMock) },
         installPkg: { _, _ in return Promise.value(Shell.processOutputMock) },
         installRuntimeImage: { _ in return Promise.value(Shell.processOutputMock) },
->>>>>>> 0a4cc407
         spctlAssess: { _ in return Promise.value(Shell.processOutputMock) },
         codesignVerify: { _ in return Promise.value(Shell.processOutputMock) },
         devToolsSecurityEnable: { _ in return Promise.value(Shell.processOutputMock) },
@@ -74,11 +70,8 @@
         trashItem: { _ in return URL(fileURLWithPath: "\(NSHomeDirectory())/.Trash") },
         createFile: { _, _, _ in return true },
         createDirectory: { _, _, _ in },
-<<<<<<< HEAD
         temporalDirectory: { _ in return URL(fileURLWithPath: NSTemporaryDirectory()) },
-=======
         contentsOfDirectory: { _ in [] },
->>>>>>> 0a4cc407
         installedXcodes: { _ in [] }
     )
 }
